--- conflicted
+++ resolved
@@ -2,9 +2,14 @@
 const axios = require('axios');
 const CONST = require('./const.js');
 const ErrorMessage = require('./errorMessage');
+/*
+Access-Control-Allow-Credentials   true
+Access-Control-Allow-Headers  X-PINGOTHER, Content-Type
+Access-Control-Allow-Methods GET, POST, PUT, PATCH, DELETE, HEAD, OPTIONS
+Access-Control-Allow-Origin: http://localhost:3000 // WILD CARD WILL NOT WORK WHEN POSTING 
+*/
 
 function DispatchRequest(url, action, payload) {
-<<<<<<< HEAD
 	// /axios[method](url, data, config)
 	const options = {
 		mode: 'cors', // no-cors, cors, *same-origin
@@ -13,14 +18,14 @@
 		// url:url,
 		// no-referrer, *client
 	};
+	
+	//axios.defaults.withCredentials = true
 	/* if (this.connectionConfig.platformEndpoint()) {
 		options.credentials = 'include'; // include, *same-origin, omit
 	} */
 	console.log("BEFORE axios",url,options,action)
 //transformResponse
-=======
-	let options = {};
->>>>>>> c7dcdf65
+
 	switch (action) {
 	case CONST.GET_SCHEMA:
 	case CONST.CONNECT:
