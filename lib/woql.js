/**
 * The WOQL object is a wrapper around the WOQL query object
 * Syntactic sugar to allow you to write WOQL.triple()... instead of new WOQLQuery().triple()
 * Every function matches one of the public api functions of the woql query object
 */

const FrameHelper = require('./frameHelper');
const Pattern = require('./framePattern');

const WOQL = {};

/*
 * We expose all the real woql predicates via the WOQL object,
 * for ease of typing - all return a WOQL query object
 */
WOQL.when = function(Query, Update){ return new WOQLQuery().when(Query, Update);}
WOQL.opt = function(query){ return new WOQLQuery().opt(query); }
WOQL.from = function(dburl, query){ return new WOQLQuery().from(dburl, query); }
WOQL.into = function(dburl, query){ return new WOQLQuery().into(dburl, query); }
WOQL.limit = function(limit, query){ return new WOQLQuery().limit(limit, query); }
WOQL.start = function(start, query){ return new WOQLQuery().start(start, query); }
WOQL.select = function(...list){ return new WOQLQuery().select(...list); }
WOQL.or = function(...queries){	return new WOQLQuery().or(...queries); }
WOQL.and = function(...queries){ return new WOQLQuery().and(...queries); }
WOQL.not = function(query){ return new WOQLQuery().not(query); }
WOQL.triple = function(a, b, c){ return new WOQLQuery().triple(a, b, c); }
WOQL.quad = function(a, b, c, d){ return new WOQLQuery().quad(a, b, c, d); }
WOQL.sub = function(a, b){ return new WOQLQuery().sub(a, b); }
WOQL.isa = function(a, b){	return new WOQLQuery().isa(a, b);	}
WOQL.eq = function(a, b){ return new WOQLQuery().eq(a, b);}
WOQL.trim = function(a, b){	return new WOQLQuery().trim(a, b);	}
WOQL.delete = function(JSON_or_IRI){ return new WOQLQuery().delete(JSON_or_IRI);	}
WOQL.delete_triple = function( S, P, O ){ return new WOQLQuery().delete_triple (S, P, O);	}
WOQL.delete_quad = function( S, P, O, G ){ return new WOQLQuery().delete_quad (S, P, O, G); }
WOQL.add_triple = function( S, P, O ){ return new WOQLQuery().add_triple (S, P, O); }
WOQL.add_quad = function( S, P, O, G ){ 	return new WOQLQuery().add_quad (S, P, O, G);}
WOQL.get = function(vars, cols, target){	return new WOQLQuery().get(vars, cols, target); }
WOQL.as = function(map, vari){	return new WOQLQuery().as(map, vari); }
WOQL.remote = function(url){	return new WOQLQuery().remote(url); }
WOQL.file = function(url){	return new WOQLQuery().file(url); }
WOQL.list = function(...vars){	return new WOQLQuery().list(...vars); }
WOQL.group_by = function(gvarlist, groupedvar, groupquery, output){	return new WOQLQuery().group_by(gvarlist, groupedvar, groupquery, output); }
WOQL.update = function(Q){	return new WOQLQuery().update(Q); }

/* String and other processing functions */
WOQL.concat = function(list, v){	return new WOQLQuery().concat(list, v); }
WOQL.lower = function(u, l){	return new WOQLQuery().lower(u, l); }
WOQL.pad = function(input, pad, len, output){	return new WOQLQuery().pad(input, pad, len, output); }
WOQL.join = function(...list){	return new WOQLQuery().join(...list); }
WOQL.unique = function(prefix, vari, type){	return new WOQLQuery().unique(prefix, vari, type); }

/* Mathematical Processing */
WOQL.eval = function(arith, v){	return new WOQLQuery().eval(arith, v);}
WOQL.plus = function(...args){	return new WOQLQuery().plus(...args);}
WOQL.minus = function(...args){	return new WOQLQuery().minus(...args); }
WOQL.times = function(...args){	return new WOQLQuery().times(...args); }
WOQL.divide = function(...args){ return new WOQLQuery().divide(...args); }
WOQL.exp = function(a, b){	return new WOQLQuery().exp(a, b); }


//language extensions that can be chained after 'grounded' stuff (clauses with a specific subject) sub, isa, delete_triple, add_triple, delete_quad, add_quad, node
//WOQL.value = function(vars){	return new WOQLQuery().list(vars); }
//These ones are special ones for dealing with the schema only...
WOQL.star = function(G, S, P, O){	return new WOQLQuery().star(G, S, P, O); }
WOQL.addClass = function(classid, graph){	return new WOQLQuery().addClass(classid, graph); }
WOQL.addProperty = function(propid, type, graph){	return new WOQLQuery().addProperty(propid, type, graph); }
WOQL.deleteClass = function(classid, graph){	return new WOQLQuery().deleteClass(classid, graph); }
WOQL.deleteProperty = function(propid, type, graph){	return new WOQLQuery().deleteProperty(propid, type, graph); }
WOQL.node = function(nodeid, type){	return new WOQLQuery().node(nodeid, type); }


/*
 * Beneath here are pseudo predicates - they belong to the javascript object
 * but not to the WOQL language
 */
//returns empty query object
WOQL.query = function(){	return new WOQLQuery(); }
//loads query from json
WOQL.json = function(json){	return new WOQLQuery().json(json); }

WOQL.rule = function(){ return new Pattern.FrameRule(); }
//Simple utility function for typechecking
WOQL.isLiteralType = function(t){
	if(t){
		var pref = t.split(":");
		if(pref[0] == "xdd" || pref[0] == "xsd") return true;
	}
	return false;
}
/**
 * The WOQL Query object implements the WOQL language via the fluent style
 * @param query - json version of query
 * @returns WOQLQuery object
 */
function WOQLQuery(query){
	this.query = (query ? query : {});
	this.cursor = this.query;
	this.chain_ended = false;
	this.contains_update = false;
	// operators which preserve global paging
	this.paging_transitive_properties = ['select', 'from', 'start', 'when', 'opt', 'limit'];
	this.vocab = this.loadDefaultVocabulary();
	//object used to accumulate triples from fragments to support usage like node("x").label("y");
	this.tripleBuilder = false;
	return this;
}

<<<<<<< HEAD
WOQLQuery.prototype.loadDefaultVocabulary = function(){
	var vocab = {};
	vocab.type = "rdf:type";
	vocab.label = "rdfs:label";
	vocab.Class = "owl:Class";
	vocab.DatatypeProperty = "owl:DatatypeProperty";
	vocab.ObjectProperty = "owl:ObjectProperty";
	vocab.Entity = "tcs:Entity";
	vocab.Document = "tcs:Document";
	vocab.Relationship = "tcs:Relationship";
	vocab.temporality = "tcs:temporality";
	vocab.geotemporality = "tcs:geotemporality";
	vocab.geography = "tcs:geography";
	vocab.abstract = "tcs:abstract";
	vocab.comment = "rdfs:comment";
	vocab.range = "rdfs:range";
	vocab.domain = "rdfs:domain";
	vocab.subClassOf = "rdfs:subClassOf";
	vocab.string = "xsd:string";
	vocab.integer = "xsd:integer";
	vocab.decimal = "xsd:decimal";
	vocab.email = "xdd:email";
	vocab.json = "xdd:json";
	vocab.dateTime = "xsd:dateTime";
	vocab.date = "xsd:date";
	vocab.coordinate = "xdd:coordinate";
	vocab.line = "xdd:coordinatePolyline";
	vocab.polygon = "xdd:coordinatePolygon";
	return vocab;
}

/**
 * Queries the schema graph and loads all the ids found there as vocabulary that can be used without prefixes
=======
/**
 * Takes an array of variables, an optional array of column names
>>>>>>> 8d7b7dfd
 */
WOQLQuery.prototype.get = function(arr1, arr2, target){
	var map = this.buildAsClauses(arr1, arr2); 
	if(target){
		this.cursor['get'] = [map, target];
	}
	else {
		this.cursor['get'] = [map, {}];
		this.cursor = this.cursor["get"][1];	
	}
	return this;
}

WOQLQuery.prototype.buildAsClauses = function(vars, cols){
	var clauses = [];
	if(vars){
		for(var i = 0; i<vars.length; i++){
			var v = vars[i];
			if(cols){
				var c = cols[i];
				if(typeof c == "string"){
					c = {"@value": c};
				}
				clauses.push({as: [c, v]});
			}
			else {
				clauses.push({as: [v]});
			}
		}
	}
	return clauses;
}

<<<<<<< HEAD
/*
 * Control Functions
 */

/**
 * Advances internal cursor to support chaining of calls: limit(50).start(50). rather than (limit, [50, (start, [50, (lisp-style (encapsulation)))))
 */
WOQLQuery.prototype.advanceCursor = function (action, value) {
	this.cursor[action] = [value];
	this.cursor[action][1] = {};
	this.cursor = this.cursor[action][1];
};
=======

>>>>>>> 8d7b7dfd

WOQLQuery.prototype.remote = function(json){
	this.cursor['remote'] = [json];
	return this;
}

<<<<<<< HEAD
/**
 * Provides the query with a 'vocabulary' a list of well known predicates that can be used without prefixes mapping: id: prefix:id ...
 */
WOQLQuery.prototype.setVocabulary = function(vocab){
	this.vocabulary = vocab;
}

/**
 * Called to indicate that this is the last call that is chainable - for example triple pattern matching..
 *
 */
WOQLQuery.prototype.last = function(call, subject){
	this.chain_ended = true;
	return new TripleBuilder(call, this.cursor, subject, this);
}

WOQLQuery.prototype.isPaged = function (q) {
	q = (q || this.query);
	for (const prop of Object.keys(q)) {
		if (prop == 'limit') return true;
		if (this.paging_transitive_properties.indexOf(prop) !== -1) {
			return this.isPaged(q[prop][q[prop].length - 1]);
		}
	}
};

WOQLQuery.prototype.getPagingProperty = function (pageprop, q) {
	q = (q || this.query);
	for (const prop of Object.keys(q)) {
		if (prop == pageprop) return q[prop][0];
		if (this.paging_transitive_properties.indexOf(prop) !== -1) {
			const val = this.getPagingProperty(pageprop, q[prop][q[prop].length - 1]);
			if (typeof val !== 'undefined') {
				return val;
			}
		}
	}
};

WOQLQuery.prototype.setPagingProperty = function (pageprop, val, q) {
	q = (q || this.query);
	for (const prop of Object.keys(q)) {
		if (prop == pageprop) {
			q[prop][0] = val;
		} else if (this.paging_transitive_properties.indexOf(prop) !== -1) {
			this.setPagingProperty(pageprop, val, q[prop][q[prop].length - 1]);
=======
WOQLQuery.prototype.file = function(json){
	this.cursor['file'] = [json];
	return this;
}

//WOQL.group_by = function(gvarlist, groupedvar, groupquery, output){	return new WOQLQuery().group_by(gvarlist, groupedvar, groupquery, output); }

WOQLQuery.prototype.group_by = function(gvarlist, groupedvar, groupquery, output){
	var args = [];
	this.cursor['group_by'] = args;
	if(gvarlist.json){
		args.push(gvarlist.json());
	}
	if(gvarlist['list']){
		args.push(gvarlist);
	}
	else {
		args.push({'list': gvarlist});
	}
	if(groupedvar.substring(0, 2) != "v:") groupedvar = "v:" + groupedvar;
	args.push(groupedvar);
	if(output){
		args.push(groupquery.json()); 
	}
	else {
		output = groupquery;
		var sq = {};
		this.cursor = sq;	
		args.push(sq);
	}
	if(output.substring(0, 2) != "v:") output = "v:" + output;
	args.push(output);
	return this;
}


WOQLQuery.prototype.unique = function(prefix, vari, type){	
	this.cursor['unique'] = [prefix];
	if(vari.json){
		this.cursor['unique'].push(vari.json());
	}
	else if(vari.list){
		this.cursor['unique'].push(vari);
	}
	else {
		this.cursor['unique'].push({"list": vari})
	}
	this.cursor['unique'].push(type);
	return this;	
}


WOQLQuery.prototype.concat = function(list, v){
	if(typeof list == "string"){
		var nlist = list.split(/(v:[\w_]+)\b/);
	}
	else if(list.list){
		var nlist = list.list;
	}
	else if(typeof list == "object"){
		var nlist = list;
	}
	var args = [];
	for(var i = 0; i<nlist.length; i++){
		if(!nlist[i]) continue;
		if(typeof nlist[i] == "string"){
			if(nlist[i].substring(0, 2) == "v:"){
				args.push(nlist[i]);			
			}
			else {
				var nvalue = {"@value": nlist[i], "@type": "xsd:string"}; 
				args.push(nvalue);
			}
		}
		else if(nlist[i]){
			args.push(nlist[i]);
>>>>>>> 8d7b7dfd
		}
	}
	if(v.indexOf(":") == -1) v = "v:" + v;
	this.cursor['concat'] = [{"list": args}, v];
	return this;
};

<<<<<<< HEAD
WOQLQuery.prototype.addStart = function (val, q) {
	q = (q || this.query);
	for (const prop of Object.keys(q)) {
		if (prop == 'limit') {
			const nval = { start: [0, q[prop][1]] };
			q[prop][1] = nval;
		} else if (this.paging_transitive_properties.indexOf(prop) !== -1) {
			this.addStart(val, q[prop][q[prop].length - 1]);
		}
	}
=======
WOQLQuery.prototype.lower = function(u, l){
	this.cursor['lower'] = [u, l];
>>>>>>> 8d7b7dfd
	return this;
};

<<<<<<< HEAD
WOQLQuery.prototype.getContext = function (q) {
	q = (q || this.query);
	for (const prop of Object.keys(q)) {
		if (prop == '@context') return q[prop];
		if (this.paging_transitive_properties.indexOf(prop) !== -1) {
			const nq = q[prop][1];
			const nc = this.getContext(nq);
			if (nc) return nc;
		}
	}
};

WOQLQuery.prototype.nspaces = function (n) {
	let spaces = '';
	for (let i = 0; i < n; i++) {
		spaces += ' ';
	}
	return spaces;
};

WOQLQuery.prototype.prettyPrint = function(indent, show_context, q, embed){
	if(!embed) this.indent = indent;
	q = (q ? q : this.query);
	var str = "";
	var self = this;
	var unclean = function(val){
		str = '(';
		//return str + "'" + val.join("', '") + "')";
		for(var i = 0; i<val.length; i++){
			if(typeof val[i] == "string"){
				str += '"' + self.unclean(val[i]) + '"';
			}
			else if(typeof val[i] == "object"){
				str += JSON.stringify(val[i]);
			}
			else {
				str += val[i];
			}
			if(i < val.length -1) str +=  ',';
		}
		str += ")";
		return str;
	}

	for(var key in q){
		if(key == "@context"){
			//ignore context in pretty print
		}
		else {
			str += (embed ? key : "WOQL."+key);
			var val = q[key];
			if(key == "and" || key == "or"){
				var clauses = []
				for(var i = 0; i<val.length; i++){
					var nxt = this.prettyPrint(this.indent+indent, show_context, val[i], true);
					clauses.push(nxt)
				}
				str += "(\n" + this.nspaces(indent) + "WOQL." + clauses.join(",\n"+ this.nspaces(indent) + "WOQL.") + "\n" + this.nspaces(indent - this.indent) + ")";

			}
			else if(typeof val[val.length-1] == "object" && typeof val[val.length-1]['@value'] == "undefined"){
				var nvals = []
				for(var i = 0; i<val.length-1; i++){
					if(key == "limit" || key == "start"){
						nvals.push(val[i]);
					}
					else {
						if(typeof val[i] == "string"){
							nvals.push(self.unclean(val[i]));
						}
						else if(typeof val[i] == "object"){
							nvals.push(JSON.stringify(val[i]));
						}
						else {
							nvals.push(val[i]);
						}
					}
				}
				if(nvals.length){
					str += unclean(nvals);
					if(key == "from") str += "\n    .";
					else str +=".";
				}
				if (nvals.length) {
					str += `(${nvals.join(',')}`;
					if (key == 'from') str += ')\n.';
					else str += ').';
				} else {
					str += '().';
				}
				str += this.prettyPrint(indent, show_context, val[val.length-1], true);
			}
			else {
				str += unclean(val);
			}
		}
	}
	return str;
};

WOQLQuery.prototype.setLimit = function (limit) {
	return this.setPagingProperty('limit', limit);
};

WOQLQuery.prototype.getLimit = function () {
	return this.getPagingProperty('limit');
};

WOQLQuery.prototype.getPage = function () {
	if (this.isPaged()) {
		const psize = this.getLimit();
		if (this.hasStart()) {
			const s = this.getStart();
			return (parseInt(s / psize) + 1);
		}
		return 1;
	}
	return false;
};

WOQLQuery.prototype.setPage = function (pagenum) {
	const pstart = (this.getLimit() * (pagenum - 1));
	if (this.hasStart()) {
		this.setStart(pstart);
	} else {
		this.addStart(pstart);
=======
WOQLQuery.prototype.pad = function(input, pad, len, output){
	this.cursor['pad'] = [input, pad, len, output];
	return this;
}

WOQLQuery.prototype.join = function(...list){
	this.cursor['join'] = list;
	return this;
}


WOQLQuery.prototype.list  = function(...vars){	
	this.cursor['list'] = vars;
	return this;
}


/*
 * json version of query for passing to api
 */
WOQLQuery.prototype.json = function(json){
	if(json){
		this.query = json;
		return this;
	}
	return this.query;
}

/*
 * Functions which take a query as an argument advance the cursor to make the chaining of queries fall 
 * into the corrent place in the encompassing json 
 */
WOQLQuery.prototype.when = function(Query, Update){
	if(typeof Query == 'boolean'){
		if(Query){
			this.cursor["when"] = [{"true": []}, {}];
		}
		else {
			this.cursor["when"] = [{"false": []}, {}];
		}
	}
	else {
		var q = (Query.json ? Query.json() : Query);
		this.cursor['when'] = [q, {}];
	}
	if(Update){
		var upd = (Update.json ? Update.json() : Update);
		this.cursor["when"][1] = upd;
	}
	this.cursor = this.cursor["when"][1];
	return this;
}

WOQLQuery.prototype.opt = function(query){
	if(query){
		var q = ((typeof query.json == "function") ? query.json() : query);
		this.cursor["opt"] = [q];
	}
	else {
		this.cursor['opt'] = [{}];		
		this.cursor = this.cursor["opt"][0];	
>>>>>>> 8d7b7dfd
	}
	return this;
};

<<<<<<< HEAD
WOQLQuery.prototype.nextPage = function(){
	return this.setPage(this.getPage() + 1);
};

WOQLQuery.prototype.firstPage = function () {
	return this.setPage(1);
};

WOQLQuery.prototype.previousPage = function () {
	const npage = this.getPage() - 1;
	if (npage > 0) this.setPage(npage);
=======
WOQLQuery.prototype.from = function(dburl, query){
	this.advanceCursor("from", dburl);
	if(query){
		this.cursor = query.json();
	}
	return this;
}

WOQLQuery.prototype.into = function(dburl, query){
	this.advanceCursor("into", dburl);
	if(query){
		this.cursor = query.json();
	}
>>>>>>> 8d7b7dfd
	return this;
};

<<<<<<< HEAD
WOQLQuery.prototype.setPageSize = function(size){
	this.setPagingProperty("limit", size);
	if(this.hasStart()){
		this.setStart(0);
	}
	else {
		this.addStart(0);
	}
	return this;
}

WOQLQuery.prototype.hasSelect = function(){
	return this.getPagingProperty("select");
}

WOQLQuery.prototype.getSelectVariables = function (q) {
	q = (q || this.query);
	for (const prop of Object.keys(q)) {
		if (prop == 'select') {
			const vars = q[prop].slice(0, q[prop].length - 1);
			return vars;
		}
		if (this.paging_transitive_properties.indexOf(prop) !== -1) {
			const val = this.getSelectVariables(q[prop][q[prop].length - 1]);
			if (typeof val !== 'undefined') {
				return val;
			}
		}
	}
};

WOQLQuery.prototype.hasStart = function(){
	return (typeof this.getPagingProperty("start") != "undefined");
}

WOQLQuery.prototype.getStart = function(){
	return this.getPagingProperty("start");
}

WOQLQuery.prototype.setStart = function(start){
	return this.setPagingProperty("start", start);
}

/*
 * Called to indicate an update that is the last chainable element in a query
 */
WOQLQuery.prototype.lastUpdate = function(call, subj){
	this.contains_update = true;
	var ret = this.last(call, subj);
	return ret;
}

/*
 * JSON context specifying prefixes
 */
WOQLQuery.prototype.context = function (Context) {
	this.cursor['@context'] = Context;
};

WOQLQuery.prototype.defaultContext = function (DB_IRI) {
	const def = {};
	for (const pref in FrameHelper.standard_urls) {
		def[pref] = FrameHelper.standard_urls[pref];
	}
	def.scm = `${DB_IRI}/schema#`;
	def.doc = `${DB_IRI}/document/`;
	def.db = `${DB_IRI}/`;
	return def;
};


/**
 * Executes the query using the passed client to connect to a server
 */
WOQLQuery.prototype.execute = function(client){
	if(!this.query["@context"]){
		this.query['@context'] = this.defaultContext(client.connectionConfig.dbURL());
		var json = this.json();
	} else {
		var json = this.json();
	}
	if(this.contains_update){
		return client.select(false, json);
		//return client.update(false, json);
	}

	return client.select(false, json);
};

/*
 * json version of query for passing to api
 */
WOQLQuery.prototype.json = function (json) {
	if (json) {
		this.query = json;
		return this;
	}
	return this.query;
};

/*
 * Functions which take a query as an argument advance the cursor to make the chaining of queries fall
 * into the corrent place in the encompassing json
 */
WOQLQuery.prototype.when = function (Query, Update) {
	this.advanceCursor('when', Query);
	if (Update) {
		this.cursor = Update.json();
	}
	return this;
};

WOQLQuery.prototype.opt = function(query){
	if(query){
		var q = ((typeof query.json == "function") ? query.json() : query);
		this.cursor["opt"] = [q];
	}
	else {
		this.cursor['opt'] = [{}];
		this.cursor = this.cursor["opt"][0];
	}
	return this;
};

WOQLQuery.prototype.from = function(dburl, query){
	this.advanceCursor("from", dburl);
	if(query){
		this.cursor = query.json();
	}
	return this;
};

WOQLQuery.prototype.limit = function (limit, query) {
	this.advanceCursor('limit', limit);
	if (query) {
		this.cursor = query.json();
	}
	return this;
};

WOQLQuery.prototype.start = function (start, query) {
	this.advanceCursor('start', start);
	if (query) {
		this.cursor = query.json();
=======

WOQLQuery.prototype.limit = function(limit, query){
	this.advanceCursor("limit", limit);
	if(query){
		this.cursor = query.json();
	}
	return this;
}

WOQLQuery.prototype.start = function(start, query){
	this.advanceCursor("start", start);
	if(query){
		this.cursor = query.json();
>>>>>>> 8d7b7dfd
	}
	return this;
};

WOQLQuery.prototype.select = function (...list) {
	this.cursor.select = list;
	const index = list.length;
	if (typeof this.cursor.select[index - 1] === 'object') {
		this.cursor.select[index - 1] = this.cursor.select[index - 1].json();
	} else {
		this.cursor.select[index] = {};
		this.cursor = this.cursor.select[index];
	}
	return this;
};

WOQLQuery.prototype.and = function (...queries) {
	this.cursor.and = [];
	for (let i = 0; i < queries.length; i++) {
		if (queries[i].contains_update) this.contains_update = true;
		this.cursor.and.push(queries[i].json());
	}
	return this;
};

WOQLQuery.prototype.or = function (...queries) {
	this.cursor.or = [];
	for (let i = 0; i < queries.length; i++) {
		if (queries[i].contains_update) this.contains_update = true;
		this.cursor.or.push(queries[i].json());
	}
	return this;
};

WOQLQuery.prototype.not = function (query) {
	if (query) {
		if (query.contains_update) this.contains_update = true;
		this.cursor.not = [query.json()];
	} else {
		this.cursor.not = [{}];
		this.cursor = this.cursor.not[0];
	}
	return this;
};

WOQLQuery.prototype.triple = function(a, b, c){
	this.cursor["triple"] = [this.cleanSubject(a),this.cleanPredicate(b),this.cleanObject(c)];
	return this.last("triple", this.cleanSubject(a));
}

WOQLQuery.prototype.quad = function(a, b, c, g){
	this.cursor["quad"] = [this.cleanSubject(a),this.cleanPredicate(b),this.cleanObject(c),this.cleanGraph(g)];
	return this.last("quad", this.cleanSubject(a));
}

WOQLQuery.prototype.eq = function(a, b){
	this.cursor["eq"] = [this.cleanObject(a),this.cleanObject(b)];
	return this.last();
};

WOQLQuery.prototype.sub = function(a, b){
	if(!b && this.tripleBuilder){
		this.tripleBuilder.sub(this.cleanClass(a));
		return this;
	}
	this.cursor["sub"] = [this.cleanClass(a),this.cleanClass(b)];
	return this.last("sub", a);
}

WOQLQuery.prototype.abstract = function(varname){
	if(varname){
		return this.quad(varname, "tcs:tag", "tcs:abstract", "db:schema");
	}
	else if(this.tripleBuilder){
		this.tripleBuilder.abstract();
	}
	return this;
}

WOQLQuery.prototype.isa = function(a, b){
	if(!b && this.tripleBuilder){
		this.tripleBuilder.isa(this.cleanClass(a));
		return this;
	}
	if(b){
		this.cursor["isa"] = [this.cleanClass(a),this.cleanClass(b)];
		return this.last("isa", a);
	}
}

WOQLQuery.prototype.trim = function(a, b){
	this.cursor['trim'] = [a, b];
	return this.last('trim', b);
}

WOQLQuery.prototype.eval = function(arith, v){
	this.cursor['eval'] = [arith, v];
	return this.last('eval', v);
}

WOQLQuery.prototype.plus = function (...args) {
	this.cursor.plus = args;
	return this.last();
};

WOQLQuery.prototype.minus = function (...args) {
	this.cursor.minus = args;
	return this.last();
};

WOQLQuery.prototype.times = function (...args) {
	this.cursor.times = args;
	return this.last();
};

WOQLQuery.prototype.divide = function (...args) {
	this.cursor.divide = args;
	return this.last();
};

WOQLQuery.prototype.exp = function (a, b) {
	this.cursor.exp = [a, b];
	return this.last();
};

WOQLQuery.prototype.delete = function (JSON_or_IRI) {
	this.cursor.delete = [JSON_or_IRI];
	return this.lastUpdate();
};

WOQLQuery.prototype.delete_triple = function( Subject, Predicate, Object_or_Literal ){
	this.cursor['delete_triple'] = [this.cleanSubject(Subject),this.cleanPredicate(Predicate),this.cleanObject(Object_or_Literal)];
	return this.lastUpdate('delete_triple', this.cleanSubject(Subject));
}

WOQLQuery.prototype.add_triple = function( Subject, Predicate, Object_or_Literal ){
	this.cursor['add_triple'] =[this.cleanSubject(Subject),this.cleanPredicate(Predicate),this.cleanObject(Object_or_Literal)];
	return this.lastUpdate('add_triple', this.cleanSubject(Subject));
}

WOQLQuery.prototype.delete_quad = function( Subject, Predicate, Object_or_Literal, Graph ){
	this.cursor['delete_quad'] =[this.cleanSubject(Subject),this.cleanPredicate(Predicate),this.cleanObject(Object_or_Literal),this.cleanGraph(Graph)];
	return this.lastUpdate('delete_quad', this.cleanSubject(Subject));
}

WOQLQuery.prototype.add_quad = function( Subject, Predicate, Object_or_Literal, Graph){
	this.cursor['add_quad'] = [this.cleanSubject(Subject),this.cleanPredicate(Predicate),this.cleanObject(Object_or_Literal),this.cleanGraph(Graph)];
	return this.lastUpdate("add_quad", this.cleanSubject(Subject));
}

WOQLQuery.prototype.update = function(woql){
	this.cursor['update'] = [ woql.json() ];
	return this.lastUpdate();
}

<<<<<<< HEAD
WOQLQuery.prototype.as = function(a, b){
	b = (b.indexOf(":") == -1 ? "v:" + b : b);
	this.cursor['as'] = [{ "@value" : a}, b];
	return this.lastUpdate();
}

=======
/**
 * Schema manipulation shorthand
 */
>>>>>>> 8d7b7dfd
WOQLQuery.prototype.addClass = function(c, graph){
	if(c){
		graph = (graph ? this.cleanGraph(graph) : "db:schema");
		c = (c.indexOf(":") == -1) ? "scm:" + c : c;
<<<<<<< HEAD
		var g = this.add_quad(c, "rdf:type", "owl:Class", graph);
		return g;
=======
		this.add_quad(c, "rdf:type", "owl:Class", graph);	
>>>>>>> 8d7b7dfd
	}
	return this;
}

WOQLQuery.prototype.addProperty = function(p, t, g){
	t = (t ? t : "xsd:string");
	if(p){
		var graph = (g ? this.cleanGraph(g) : "db:schema");
		p = (p.indexOf(":") == -1) ?  "scm:" + p : p;
		t = (t.indexOf(":") == -1) ? this.cleanType(t) : t ;
		var tc = this.cursor;
		if(WOQL.isLiteralType(t)){
			this.and(
				WOQL.add_quad(p, "rdf:type", "owl:DatatypeProperty", graph),
				WOQL.add_quad(p, "rdfs:range", t, graph)
			);
		}
		else {
			this.and(
<<<<<<< HEAD
				WOQL.add_quad(p, "rdf:type", "owl:ObjectProperty", graph),
				WOQL.add_quad(p, "rdfs:range", t, graph)
			);
=======
				WOQL.add_quad(p, "rdf:type", "owl:ObjectProperty", graph), 
				WOQL.add_quad(p, "rdfs:range", t, graph)
			); 
		}
	}
	return this.lastUpdate("add_quad", this.cleanClass(p));		
}

WOQLQuery.prototype.deleteClass = function(c, graph){
	if(c){
		graph = (graph ? this.cleanGraph(graph) : "db:schema");
		c = (c.indexOf(":") == -1) ?  "scm:" + c : c;
		return this.and(
			WOQL.delete_quad(c, "v:All", "v:Al2", graph),
			WOQL.opt().delete_quad("v:Al3", "v:Al4", c, graph)
		);
	}
	return this;
}

WOQLQuery.prototype.deleteProperty = function(p, graph){
	if(p){
		graph = (graph ? this.cleanGraph(graph) : "db:schema");
		p = (p.indexOf(":") == -1) ? "scm:" + p : p;
		return this.and(
			WOQL.delete_quad(p, "v:All", "v:Al2", graph),
			WOQL.delete_quad("v:Al3", "v:Al4", p, graph)
		);
	}
	return this;
}

/**
 * Language elements that cannot be invoked from the top level and therefore are not exposed in the WOQL api
 */
WOQLQuery.prototype.as = function(a, b){
	b = (b.indexOf(":") == -1 ? "v:" + b : b);
	this.cursor['as'] = [{ "@value" : a}, b];
	return this.lastUpdate();		
}

/**
 * WOQL API
 */

WOQLQuery.prototype.node = function(node, type){
	type = (type ? type : "triple");
	this.tripleBuilder = new TripleBuilder(type, this.cursor, node);
	return this;
}

WOQLQuery.prototype.max = function(m){
	if(this.tripleBuilder) this.tripleBuilder.card(m, "max");
	return this;	
}

WOQLQuery.prototype.cardinality = function(m){
	if(this.tripleBuilder) this.tripleBuilder.card(m, "cardinality");
	return this;
}

WOQLQuery.prototype.min = function(m){
	if(this.tripleBuilder) this.tripleBuilder.card(m, "min");	
	return this;
}

WOQLQuery.prototype.graph = function(g){
	g = this.cleanGraph(g);
	var t = (this.type == "triple") ? "quad" : false;
	if(this.type == "add_triple") t = "add_quad";
	if(this.type == "delete_triple") t = "delete_quad";
	if(!this.tripleBuilder){
		this.tripleBuilder = new TripleBuilder(t, this.cursor);
	}
	this.tripleBuilder.graph(g);
	return this;
}

WOQLQuery.prototype.domain = function(d){
	d = this.cleanClass(d);
	if(this.tripleBuilder) this.tripleBuilder.addPO('rdfs:domain',d);
	return this;
}

WOQLQuery.prototype.label = function(l, lang){
	if(this.tripleBuilder) this.tripleBuilder.label(l, lang);
	return this;	
}

WOQLQuery.prototype.comment = function(c, lang){
	if(this.tripleBuilder) this.tripleBuilder.comment(c, lang);
	return this;	
}

WOQLQuery.prototype.parent = function(...p){
	if(this.tripleBuilder){
		for(var i = 0 ; i<p.length; i++){
			var pn = this.cleanClass(p[i]);
			this.tripleBuilder.addPO('rdfs:subClassOf', pn);
		}
	}
	return this;
}

WOQLQuery.prototype.entity = function(...p){
	return this.parent("tcs:Entity");
}

WOQLQuery.prototype.relationship = function(...p){
	return this.parent("tcs:Entity");
}

WOQLQuery.prototype.property = function(p,val){
	if(this.tripleBuilder) {
		p = this.cleanPredicate(p);
		this.tripleBuilder.addPO(p, val);
	}
	return this;
}

WOQLQuery.prototype.star = function(GraphIRI, Subj, Pred, Obj){
	Subj = (Subj ? this.cleanSubject(Subj) : "v:Subject");
	Pred = (Pred ? this.cleanPredicate(Pred) : "v:Predicate");
	Obj = (Obj  ? this.cleanObject(Obj) : "v:Object");
	GraphIRI = (GraphIRI ? this.cleanGraph(GraphIRI) : false);
	if(GraphIRI){
		return this.quad(Subj, Pred, Obj, GraphIRI);
	}
	else {
		return this.triple(Subj, Pred, Obj);
	}
}


WOQLQuery.prototype.getEverything = function(GraphIRI){
	if(GraphIRI){
		GraphIRI = this.cleanGraph(GraphIRI);
		return this.quad("v:Subject", "v:Predicate", "v:Object", GraphIRI);
	}
	else {
		return this.triple("v:Subject", "v:Predicate", "v:Object");
	}
}

WOQLQuery.prototype.getAllDocuments = function(){
	return this.and(
		WOQL.triple("v:Document", "rdf:type", "v:Type"),
		WOQL.sub("v:Type", "tcs:Document")
	);
}
	
WOQLQuery.prototype.documentMetadata = function(){
	return this.and(
		WOQL.triple("v:ID", "rdf:type", "v:Class"),
		WOQL.sub("v:Class", "tcs:Document"),
		WOQL.opt().triple("v:ID", "rdfs:label", "v:Label"),
		WOQL.opt().triple("v:ID", "rdfs:comment", "v:Comment"),
		WOQL.opt().quad("v:Class", "rdfs:label", "v:Type", "db:schema"),
		WOQL.opt().quad("v:Class", "rdfs:comment", "v:Type_Comment", "db:schema")
	);
}

WOQLQuery.prototype.concreteDocumentClasses = function(){
	return this.and(
		WOQL.sub("v:Class", "tcs:Document"),
		WOQL.not().abstract("v:Class"),
		WOQL.opt().quad("v:Class", "rdfs:label", "v:Label", "db:schema"),
		WOQL.opt().quad("v:Class", "rdfs:comment", "v:Comment", "db:schema")
	);
}

WOQLQuery.prototype.propertyMetadata = function(){
	return this.and(
		WOQL.or(
			WOQL.quad("v:Property", "rdf:type", "owl:DatatypeProperty", "db:schema"),
			WOQL.quad("v:Property", "rdf:type", "owl:ObjectProperty", "db:schema")
		),
		WOQL.opt().quad("v:Property", "rdfs:range", "v:Range", "db:schema"),
		WOQL.opt().quad("v:Property", "rdf:type", "v:Type", "db:schema"),
		WOQL.opt().quad("v:Property", "rdfs:label", "v:Label", "db:schema"),
		WOQL.opt().quad("v:Property", "rdfs:comment", "v:Comment", "db:schema"),
		WOQL.opt().quad("v:Property", "rdfs:domain", "v:Domain", "db:schema")
	);
}

WOQLQuery.prototype.elementMetadata = function(){
	return this.and(
		WOQL.quad("v:Element", "rdf:type", "v:Type", "db:schema"),
		WOQL.opt().quad("v:Element", "tcs:tag", "v:Abstract", "db:schema"),
		WOQL.opt().quad("v:Element", "rdfs:label", "v:Label", "db:schema"),
		WOQL.opt().quad("v:Element", "rdfs:comment", "v:Comment", "db:schema"),
		WOQL.opt().quad("v:Element", "rdfs:subClassOf", "v:Parent", "db:schema"),
		WOQL.opt().quad("v:Element", "rdfs:domain", "v:Domain", "db:schema"),
		WOQL.opt().quad("v:Element", "rdfs:range", "v:Range", "db:schema")
	);
}

WOQLQuery.prototype.classMetadata = function(){
	return this.and(
		WOQL.quad("v:Element", "rdf:type", "owl:Class", "db:schema"),
		WOQL.opt().quad("v:Element", "rdfs:label", "v:Label", "db:schema"),
		WOQL.opt().quad("v:Element", "rdfs:comment", "v:Comment", "db:schema"),
		WOQL.opt().quad("v:Element", "tcs:tag", "v:Abstract", "db:schema")
	);
}

WOQLQuery.prototype.getDataOfClass = function(chosen){
	return this.and(
		WOQL.triple("v:Document", "rdf:type", chosen),
		WOQL.opt().triple("v:Document", "v:Property", "v:Value")
	);
}

WOQLQuery.prototype.getDataOfProperty = function(chosen){
	return this.and(
		WOQL.triple("v:Document", chosen, "v:Value"),
		WOQL.opt().triple("v:Document", "rdfs:label", "v:Label")
	);
}

WOQLQuery.prototype.documentProperties = function(id){
	return this.and(
		WOQL.triple(id, "v:Property", "v:Property_Value"),
		WOQL.opt().quad("v:Property", "rdfs:label", "v:Property_Label", "db:schema"),
		WOQL.opt().quad("v:Property", "rdf:type", "v:Property_Type", "db:schema")
	);
}

WOQLQuery.prototype.getDocumentConnections = function(id){
	return this.and(
		WOQL.or(
			WOQL.triple(id, "v:Outgoing", "v:Entid"),
			WOQL.triple("v:Entid", "v:Incoming", id)
		), 
		WOQL.isa("v:Entid", "v:Enttype"),
		WOQL.sub("v:Enttype", "tcs:Document"),
		WOQL.opt().triple("v:Entid", "rdfs:label", "v:Label"),
		WOQL.opt().quad("v:Enttype", "rdfs:label", "v:Class_Label", "db:schema")
	);
}

WOQLQuery.prototype.getInstanceMeta = function(url){
	return this.and(
		WOQL.triple(url, "rdf:type", "v:InstanceType"),
		WOQL.opt().triple(url, "rdfs:label", "v:InstanceLabel"),
		WOQL.opt().triple(url, "rdfs:comment", "v:InstanceComment"),
		WOQL.opt().quad("v:InstanceType", "rdfs:label", "v:ClassLabel", "db:schema")
	);
}

WOQLQuery.prototype.simpleGraphQuery = function(){
	return this.and(
	    WOQL.triple("v:Source", "v:Edge", "v:Target"),
	    WOQL.isa("v:Source", "v:Source_Class"),
	    WOQL.sub("v:Source_Class", "tcs:Document"),
	    WOQL.isa("v:Target", "v:Target_Class"),
	    WOQL.sub("v:Target_Class", "tcs:Document"),
	    WOQL.opt().triple("v:Source", "rdfs:label", "v:Source_Label"),
	    WOQL.opt().triple("v:Source", "rdfs:comment", "v:Source_Comment"),
	    WOQL.opt().quad("v:Source_Class", "rdfs:label", "v:Source_Type", "db:schema"),
	    WOQL.opt().quad("v:Source_Class", "rdfs:comment", "v:Source_Type_Comment", "db:schema"),
	    WOQL.opt().triple("v:Target", "rdfs:label", "v:Target_Label"),
	    WOQL.opt().triple("v:Target", "rdfs:comment", "v:Target_Comment"),
	    WOQL.opt().quad("v:Target_Class", "rdfs:label", "v:Target_Type", "db:schema"),
	    WOQL.opt().quad("v:Target_Class", "rdfs:comment", "v:Target_Type_Comment", "db:schema"),
	    WOQL.opt().quad("v:Edge", "rdfs:label", "v:Edge_Type", "db:schema"),
	    WOQL.opt().quad("v:Edge", "rdfs:comment", "v:Edge_Type_Comment", "db:schema")
	);
}


/**
 * Queries the schema graph and loads all the ids found there as vocabulary that can be used without prefixes
 * ignoring blank node ids 
 */
WOQLQuery.prototype.loadVocabulary = function(client){
	var nw = new WOQLQuery().quad("v:S", "v:P", "v:O", "db:schema");
	nw.execute(client).then( (result) => {
		if(result.bindings && result.bindings.length > 0){
			for(var i = 0; i<result.bindings.length; i++){
				for(var k in result.bindings[i]){
					var v = result.bindings[i][k]
					if(typeof v == "string"){
						var spl = v.split(":");
						if(spl.length == 2 && spl[1] && spl[0] != "_"){
							this.vocab[spl[1]] = v;
						}
					}
				}
			}
		}
	});
}


/**
 * Provides the query with a 'vocabulary' a list of well known predicates that can be used without prefixes mapping: id: prefix:id ...
 */
WOQLQuery.prototype.setVocabulary = function(vocab){
	this.vocab = vocab;
} 

WOQLQuery.prototype.getVocabulary = function(vocab){
	return this.vocab;
} 

WOQLQuery.prototype.getLimit = function(){
	return this.getPagingProperty("limit");
}

WOQLQuery.prototype.setLimit = function(l){
	return this.setPagingProperty("limit", l);
}

WOQLQuery.prototype.isPaged = function(q){
	q = (q ? q : this.query);
	for (const prop of Object.keys(q)) {
		if(prop == "limit") return true;
		else if(this.paging_transitive_properties.indexOf(prop) !== -1){
			return this.isPaged(q[prop][q[prop].length-1]);
		}
	}
	return false;
}

WOQLQuery.prototype.getPage = function(){
	if(this.isPaged()){
		var psize = this.getLimit();
		if(this.hasStart()){
			var s = this.getStart();
			return (parseInt(s / psize) + 1);
		}
		else return 1;
	}
	else return false;
}

WOQLQuery.prototype.setPage = function(pagenum){
	var pstart = (this.getLimit() * (pagenum - 1));
	if(this.hasStart()){
		this.setStart(pstart);
	}
	else {
		this.addStart(pstart);
	}
	return this;
}

WOQLQuery.prototype.nextPage = function(){
	return this.setPage(this.getPage() + 1);
}
	
WOQLQuery.prototype.firstPage = function(){
	return this.setPage(1);
}

WOQLQuery.prototype.previousPage = function(){
	const npage = this.getPage() - 1;
	if(npage > 0) this.setPage(npage);
	return this;
}

WOQLQuery.prototype.setPageSize = function(size){
	this.setPagingProperty("limit", size); 
	if(this.hasStart()){
		this.setStart(0);
	}
	else {
		this.addStart(0);
	}
	return this;
}

WOQLQuery.prototype.hasSelect = function(){
	return (this.getPagingProperty("select") ? true : false); 
}

WOQLQuery.prototype.getSelectVariables = function(q){
	q = (q ? q : this.query);	
	for (const prop of Object.keys(q)) {
		if(prop == "select") {
			var vars = q[prop].slice(0, q[prop].length - 1);
			return vars;
		}
		else if(this.paging_transitive_properties.indexOf(prop) !== -1){
			var val = this.getSelectVariables(q[prop][q[prop].length-1]);
			if(typeof val != "undefined"){
				return val;
			}
		}
	}
}

WOQLQuery.prototype.hasStart = function(){
	return (typeof this.getPagingProperty("start") != "undefined");
}

WOQLQuery.prototype.getStart = function(){
	return this.getPagingProperty("start");
}

WOQLQuery.prototype.setStart = function(start){
	return this.setPagingProperty("start", start); 
}

WOQLQuery.prototype.addStart = function(s){
	if(this.hasStart()) this.setStart(s);
	else {
		var nq = {'start': [s, this.query]};
		this.query = nq;
	}
	return this;
}


/**
 * Executes the query using the passed client to connect to a server
 */
WOQLQuery.prototype.execute = function(client){
	if(!this.query["@context"]){
		this.query['@context'] = this.defaultContext(client.connectionConfig.dbURL());
		var json = this.json();
	}
	else {
		var json = this.json();
	}
	if(this.contains_update){
		return client.select(false, json);		
		//return client.update(false, json);
	}
	else {
		return client.select(false, json);		
	}
}

/*
 * Internal State Control Functions
 * Not part of public API -  
 */

 /**
 * Advances internal cursor to support chaining of calls: limit(50).start(50). rather than (limit, [50, (start, [50, (lisp-style (encapsulation)))))
 */
WOQLQuery.prototype.advanceCursor = function(action, value){
	this.cursor[action] = [value];
	this.cursor[action][1] = {};
	this.cursor = this.cursor[action][1];	
} 

WOQLQuery.prototype.loadDefaultVocabulary = function(){
	var vocab = {};
	vocab.type = "rdf:type";
	vocab.label = "rdfs:label";
	vocab.Class = "owl:Class";
	vocab.DatatypeProperty = "owl:DatatypeProperty"; 
	vocab.ObjectProperty = "owl:ObjectProperty"; 
	vocab.Entity = "tcs:Entity"; 
	vocab.Document = "tcs:Document"; 
	vocab.Relationship = "tcs:Relationship"; 
	vocab.temporality = "tcs:temporality"; 
	vocab.geotemporality = "tcs:geotemporality"; 
	vocab.geography = "tcs:geography"; 
	vocab.abstract = "tcs:abstract"; 
	vocab.comment = "rdfs:comment";
	vocab.range = "rdfs:range";
	vocab.domain = "rdfs:domain";
	vocab.subClassOf = "rdfs:subClassOf";
	vocab.string = "xsd:string";
	vocab.integer = "xsd:integer";
	vocab.decimal = "xsd:decimal";
	vocab.email = "xdd:email";
	vocab.json = "xdd:json";
	vocab.dateTime = "xsd:dateTime";
	vocab.date = "xsd:date";
	vocab.coordinate = "xdd:coordinate";
	vocab.line = "xdd:coordinatePolyline";
	vocab.polygon = "xdd:coordinatePolygon";
	return vocab;
}

WOQLQuery.prototype.defaultContext = function(DB_IRI){
	let def = {}
	for(var pref in FrameHelper.standard_urls){
		def[pref] = FrameHelper.standard_urls[pref];
	}
	def.scm = DB_IRI + "/schema#"
	def.doc = DB_IRI + "/document/"
	def.db = DB_IRI + "/";
	return def;
}



/** 
 * Called to indicate that this is the last call that is chainable - for example triple pattern matching..
 * 
 */
WOQLQuery.prototype.last = function(call, subject){
	this.chain_ended = true;
	if(call) this.tripleBuilder = new TripleBuilder(call, this.cursor, this.cleanSubject(subject));
	return this;
}

WOQLQuery.prototype.lastUpdate = function(call, subj){
	this.contains_update = true;
	var ret = this.last(call, subj);
	return ret;
}

/**
 * Returns the value of one of the 'paging' related properties (limit, start,...)
 */
WOQLQuery.prototype.getPagingProperty = function(pageprop, q){
	q = (q ? q : this.query);	
	for (const prop of Object.keys(q)) {
		if(prop == pageprop) return q[prop][0];
		else if(this.paging_transitive_properties.indexOf(prop) !== -1){
			var val = this.getPagingProperty(pageprop, q[prop][q[prop].length-1]);
			if(typeof val != "undefined"){
				return val;
			}
		}
	}
}

/**
 * Sets the value of one of the paging_transitive_properties properties
 */
WOQLQuery.prototype.setPagingProperty = function(pageprop, val, q){
	q = (q ? q : this.query);	
	for (const prop of Object.keys(q)) {
		if(prop == pageprop) {
			q[prop][0] = val;
		}
		else if(this.paging_transitive_properties.indexOf(prop) !== -1){
			this.setPagingProperty(pageprop, val, q[prop][q[prop].length-1]);
		}
	}
	return this;
}

/**
 * Retrieves the value of the current json-ld context
 */
WOQLQuery.prototype.getContext = function(q){
	q = (q ? q : this.query);
	for (const prop of Object.keys(q)) {
		if(prop == "@context") return q[prop];
		if(this.paging_transitive_properties.indexOf(prop) !== -1){
			var nq = q[prop][1];
			var nc = this.getContext(nq);
			if(nc) return nc;
		}	
	}	
}


/**
 * Retrieves the value of the current json-ld context
 */
WOQLQuery.prototype.context = function(c){
	this.cursor['@context'] = c;	
}


/*
* Transforms from internal json representation to human writable WOQL.js format
*/
WOQLQuery.prototype.prettyPrint = function(indent, show_context, q, fluent){
	if(!this.indent) this.indent = indent;
	q = (q ? q : this.query);
	var str = "";
	const newlining_operators = ["get", "from", "into"];
	const non_chaining_operators = ["and", "or"];
	for(var operator in q){
		//ignore context in pretty print
		if(operator == "@context") {
			if( show_context){
				var c = this.getContext();
				if(c) str += "@context: " + JSON.stringify(c);
			}
			continue;
		}
		if(operator == "true"){
			str += "true";
			continue;
		}
		if(operator == "false"){
			str += "false";
			continue;
		}
		if(fluent){
			str += "." + operator;
		}
		else {
			var inline = indent - this.indent;
			if(inline){
				str += "\n" + nspaces(inline);
			}
			str += "WOQL." + operator;
		}
		var val = q[operator];
		if(typeof val[val.length-1] == "object" && typeof val[val.length-1]['@value'] == "undefined"  && typeof val[val.length-1]['@type'] == "undefined"  && typeof val[val.length-1]['value'] == "undefined" && non_chaining_operators.indexOf(operator) == -1){
			str += this.uncleanArguments(operator,  val.slice(0, val.length-1), indent, show_context);
			if(newlining_operators.indexOf(operator) !== -1){
				str += "\n" + nspaces(indent-this.indent);
			}
			str += this.prettyPrint(indent, show_context, val[val.length-1], true);
		}
		else {
			str += this.uncleanArguments(operator,  val, indent, show_context);
		}
	}
	if(str.substring(str.length-1) == "."){
		str = str.substring(0, str.length-1);
	}
	return str;
}

WOQLQuery.prototype.uncleanArguments = function(operator, args, indent, show_context){
	str = '('; 
	const args_take_newlines = ["and", "or"];
	if(this.hasShortcut(operator, args)){
		return this.getShortcut(args, indent);
	}
	else {
		for(var i = 0; i<args.length; i++){
			if(this.argIsSubQuery(operator, args[i], i)){
				str += this.prettyPrint(indent + this.indent, show_context, args[i], false);
			}
			else {
				str += this.uncleanArgument(operator, args[i], i);
			}
			if(i < args.length -1) str +=  ',';
		}
	}
	if(args_take_newlines.indexOf(operator) != -1){
		str += "\n" + nspaces(indent-this.indent);
	}
	str += ")";
	return str;
}

WOQLQuery.prototype.uncleanArgument = function(operator, val, index){
	//numeric values go out untouched... 
	const numeric_operators = ["limit", "start", "eval", "plus", "minus", "times", "divide", "exp"];
	if(operator == "isa"){
		val = (index == 0 ? this.unclean(val, 'subject') : this.unclean(val, 'class'));
	}
	else if(operator == "sub"){
		val = this.unclean(val, 'class');
	}
	else if(operator == "get" && index == 0){
		var lhs = [];
		var rhs = [];
		for(var i = 0; i< val.length; i++){
			var entry = val[i].as;
			if(entry.length == 2){
				var colname = entry[0]['@value'];
				if(colname)	lhs.push(colname);
				var varname = entry[1];
				if(varname.indexOf(":") == -1) varname = "v:" + varname;
				rhs.push(varname);
			} 
			else {
				var varname = entry[0];
				if(varname.indexOf(":") == -1) varname = "v:" + varname;
				rhs.push(varname);
			}
		}
		if(lhs.length){
			val = nspaces(this.index) + JSON.stringify(rhs) + ",\n" + nspaces(this.index) + JSON.stringify(lhs);
		}
		else {
			val = JSON.stringify(rhs);
>>>>>>> 8d7b7dfd
		}
		return val;
	}
	else if(["select"].indexOf(operator) != -1){
		if(val.substring(0, 2) == "v:") val = val.substring(2);
	}	
	else if(["quad", "add_quad", "delete_quad", "add_triple", "delete_triple", "triple"].indexOf(operator) != -1){
		switch(index){
			case 0: val = this.unclean(val, "subject"); break;
			case 1: val = this.unclean(val, "predicate"); break;
			case 2: val = this.unclean(val, "object"); break;
			case 3: val = this.unclean(val, "graph"); break;
		}
	}
	if(typeof val == "object"){
		if(operator == "concat" && index == 0){
			var cstr = "";
			if(val.list){
				for(var i = 0 ; i<val.list.length; i++){
					if(val.list[i]['@value']) cstr += val.list[i]['@value'];
					else cstr += val.list[i];
				}
			}
			var oval = '"' + cstr + '"';
		}
		else {
			var oval = this.uncleanObjectArgument(operator, val, index);
		}
		return oval;
	}
	else if(numeric_operators.indexOf(operator) !== -1){
		return val;
	}
	return '"' + val + '"';
}

WOQLQuery.prototype.uncleanObjectArgument = function(operator, val, index){
	if(val['@value'] && (val['@language'] || (val['@type'] && val['@type'] == "xsd:string"))) return '"' + val['@value'] + '"';
	if(val['@value'] && (val['@type'] && val['@type'] == "xsd:integer")) return val['@value'];
	if(val['list']) {
		var nstr = "[";
		for(var i = 0 ; i<val['list'].length; i++){
			if(typeof val['list'][i] == "object"){
				nstr += this.uncleanObjectArgument("list", val['list'][i], i);
			}
			else {
				nstr += '"' + val['list'][i] + '"';
			}
			if(i < val['list'].length-1){
				nstr += ",";
			}
		}
		nstr += "]";
		return nstr;
	}
	return JSON.stringify(val);
}

<<<<<<< HEAD

/*
 * higher level composite queries
 */

WOQLQuery.prototype.abstract = function (varname) {
	varname = (varname || `v:${FrameHelper.genBNID()}`);
	return this.quad(varname, 'tcs:tag', 'tcs:abstract', 'db:schema');
};

WOQLQuery.prototype.getEverything = function(GraphIRI){
	if(GraphIRI){
		GraphIRI = this.cleanGraph(GraphIRI);
		return this.quad("v:Subject", "v:Predicate", "v:Object", GraphIRI);
	}

	return this.triple('v:Subject', 'v:Predicate', 'v:Object');
};

WOQLQuery.prototype.getAllDocuments = function () {
	return this.and(
		WOQL.triple('v:Document', 'rdf:type', 'v:Type'),
		WOQL.sub('v:Type', 'tcs:Document')
	);
};

WOQLQuery.prototype.documentMetadata = function () {
	return this.and(
		WOQL.triple('v:ID', 'rdf:type', 'v:Class'),
		WOQL.sub('v:Class', 'tcs:Document'),
		WOQL.opt().triple('v:ID', 'rdfs:label', 'v:Label'),
		WOQL.opt().triple('v:ID', 'rdfs:comment', 'v:Comment'),
		WOQL.opt().quad('v:Class', 'rdfs:label', 'v:Type', 'db:schema'),
		WOQL.opt().quad('v:Class', 'rdfs:comment', 'v:Type_Comment', 'db:schema')
	);
};

WOQLQuery.prototype.concreteDocumentClasses = function(){
	return this.and(
		WOQL.sub("v:Class", "tcs:Document"),
		WOQL.not().abstract("v:Class"),
		WOQL.opt().quad("v:Class", "rdfs:label", "v:Label", "db:schema"),
		WOQL.opt().quad("v:Class", "rdfs:comment", "v:Comment", "db:schema")
	);
}

WOQLQuery.prototype.propertyMetadata = function(){
	return this.and(
		WOQL.or(
			WOQL.quad('v:Property', 'rdf:type', 'owl:DatatypeProperty', 'db:schema'),
			WOQL.quad('v:Property', 'rdf:type', 'owl:ObjectProperty', 'db:schema')
		),
		WOQL.opt().quad('v:Property', 'rdfs:range', 'v:Range', 'db:schema'),
		WOQL.opt().quad('v:Property', 'rdf:type', 'v:Type', 'db:schema'),
		WOQL.opt().quad('v:Property', 'rdfs:label', 'v:Label', 'db:schema'),
		WOQL.opt().quad('v:Property', 'rdfs:comment', 'v:Comment', 'db:schema'),
		WOQL.opt().quad('v:Property', 'rdfs:domain', 'v:Domain', 'db:schema')
	);
};

WOQLQuery.prototype.elementMetadata = function () {
	return this.and(
		WOQL.quad("v:Element", "rdf:type", "v:Type", "db:schema"),
		WOQL.opt().quad("v:Element", "tcs:tag", "v:Abstract", "db:schema"),
		WOQL.opt().quad("v:Element", "rdfs:label", "v:Label", "db:schema"),
		WOQL.opt().quad("v:Element", "rdfs:comment", "v:Comment", "db:schema"),
		WOQL.opt().quad("v:Element", "rdfs:subClassOf", "v:Parent", "db:schema"),
		WOQL.opt().quad("v:Element", "rdfs:domain", "v:Domain", "db:schema"),
		WOQL.opt().quad("v:Element", "rdfs:range", "v:Range", "db:schema")
	);
};

WOQLQuery.prototype.classMetadata = function () {
	return this.and(
		WOQL.quad('v:Element', 'rdf:type', 'owl:Class', 'db:schema'),
		WOQL.opt().quad('v:Element', 'rdfs:label', 'v:Label', 'db:schema'),
		WOQL.opt().quad('v:Element', 'rdfs:comment', 'v:Comment', 'db:schema'),
		WOQL.opt().quad('v:Element', 'tcs:tag', 'v:Abstract', 'db:schema')
	);
};

WOQLQuery.prototype.getDataOfClass = function (chosen) {
	return this.and(
		WOQL.triple('v:Document', 'rdf:type', chosen),
		WOQL.opt().triple('v:Document', 'v:Property', 'v:Value')
	);
};

WOQLQuery.prototype.getDataOfProperty = function (chosen) {
	return this.and(
		WOQL.triple('v:Document', chosen, 'v:Value'),
		WOQL.opt().triple('v:Document', 'rdfs:label', 'v:Label')
	);
};

WOQLQuery.prototype.documentProperties = function (id) {
	return this.and(
		WOQL.triple(id, "v:Property", "v:Property_Value"),
		WOQL.opt().quad("v:Property", "rdfs:label", "v:Property_Label", "db:schema"),
		WOQL.opt().quad("v:Property", "rdf:type", "v:Property_Type", "db:schema")
	);
}

WOQLQuery.prototype.getDocumentConnections = function(id){
	return this.and(
		this.or(
			WOQL.triple(id, "v:Outgoing", "v:Entid"),
			WOQL.triple("v:Entid", "v:Incoming", id)
		),
		WOQL.isa("v:Entid", "v:Enttype"),
		WOQL.sub("v:Enttype", "tcs:Document"),
		WOQL.opt().triple("v:Entid", "rdfs:label", "v:Label"),
		WOQL.opt().quad("v:Enttype", "rdfs:label", "v:Class_Label", "db:schema")
	);
};

WOQLQuery.prototype.getInstanceMeta = function (url) {
	return this.and(
		WOQL.triple(url, 'rdf:type', 'v:InstanceType'),
		WOQL.opt().triple(url, 'rdfs:label', 'v:InstanceLabel'),
		WOQL.opt().triple(url, 'rdfs:comment', 'v:InstanceComment'),
		WOQL.opt().quad('v:InstanceType', 'rdfs:label', 'v:ClassLabel', 'db:schema')
	);
};

WOQLQuery.prototype.simpleGraphQuery = function () {
	return this.and(
	    WOQL.triple('v:Source', 'v:Edge', 'v:Target'),
	    WOQL.isa('v:Source', 'v:Source_Class'),
	    WOQL.sub('v:Source_Class', 'tcs:Document'),
	    WOQL.isa('v:Target', 'v:Target_Class'),
	    WOQL.sub('v:Target_Class', 'tcs:Document'),
	    WOQL.opt().triple('v:Source', 'rdfs:label', 'v:Source_Label'),
	    WOQL.opt().triple('v:Source', 'rdfs:comment', 'v:Source_Comment'),
	    WOQL.opt().quad('v:Source_Class', 'rdfs:label', 'v:Source_Type', 'db:schema'),
	    WOQL.opt().quad('v:Source_Class', 'rdfs:comment', 'v:Source_Type_Comment', 'db:schema'),
	    WOQL.opt().triple('v:Target', 'rdfs:label', 'v:Target_Label'),
	    WOQL.opt().triple('v:Target', 'rdfs:comment', 'v:Target_Comment'),
	    WOQL.opt().quad('v:Target_Class', 'rdfs:label', 'v:Target_Type', 'db:schema'),
	    WOQL.opt().quad('v:Target_Class', 'rdfs:comment', 'v:Target_Type_Comment', 'db:schema'),
	    WOQL.opt().quad('v:Edge', 'rdfs:label', 'v:Edge_Type', 'db:schema'),
	    WOQL.opt().quad('v:Edge', 'rdfs:comment', 'v:Edge_Type_Comment', 'db:schema')
	);
};

WOQLQuery.prototype.unclean = function(s){
	if(typeof s != "string") return s;
	if(s.indexOf(":") == -1) return s;
	if(s.substring(0,4) == "http") return s;
	var suff = s.split(":")[1];
	if(this.vocab && this.vocab[suff]){
		return suff;
	}
	return s;
}
=======
WOQLQuery.prototype.argIsSubQuery = function(operator, args){
	const squery_operators = ["and", "or", "when", "not", "opt"];
	return (squery_operators.indexOf(operator) !== -1);
}

/**
 * Goes from the properly prefixed clean internal version of a variable to the WOQL.js unprefixed form 
 */
WOQLQuery.prototype.unclean = function(s, part){
	if(typeof s != "string") return s;
	if(s.indexOf(":") == -1) return s;
	if(s.substring(0,4) == "http") return s;
	var suff = s.split(":")[1];
	if(this.vocab && this.vocab[suff]){
		return suff;
	}
	if(!part) return s;
	if(part == "subject" && (s.split(":")[0] == "doc")) return suff;
	if(part == "class" && (s.split(":")[0] == "scm")) return suff;
	if(part == "type" && (s.split(":")[0] == "scm")) return suff;
	if(part == "graph" && (s.split(":")[0] == "db")) return suff;
	return s;
}

WOQLQuery.prototype.hasShortcut = function(operator, args, indent, show_context){
	if(operator == "true") return true;
}

WOQLQuery.prototype.getShortcut = function(operator, args, indent, show_context){
	if(operator == "true") return true;
}





function nspaces(n){
	let spaces = "";
	for(var i = 0; i<n; i++){
		spaces += " ";
	}
	return spaces;
}


WOQLQuery.prototype.printLine = function(indent, clauses){
	return "(\n" + nspaces(indent) + "WOQL." + clauses.join(",\n"+ nspaces(indent) + "WOQL.") + "\n" + nspaces(indent - this.indent) + ")";				
}


>>>>>>> 8d7b7dfd


WOQLQuery.prototype.cleanSubject = function(s){
	if(typeof s != "string") return s;
	if(s.indexOf(":") != -1) return s;
	if(this.vocab && this.vocab[s]) return this.vocab[s];
	return "doc:" + s;
}

WOQLQuery.prototype.cleanPredicate = function(p){
	if(p.indexOf(":") != -1) return p;
	if(this.vocab && this.vocab[p]) return this.vocab[p];
	return "scm:" + p;
}
WOQLQuery.prototype.cleanType = function(t){
	if(t.indexOf(":") != -1) return t;
	if(this.vocab && this.vocab[t]) return this.vocab[t];
	return "scm:" + t;
}

WOQLQuery.prototype.cleanObject = function(o){
	if(typeof o != "string" || o.indexOf(":") != -1) return o;
	if(this.vocab && this.vocab[o]) return this.vocab[o];
	return { "@value": o, "@language": "en"};
}

WOQLQuery.prototype.cleanGraph = function(g){
	if(g.indexOf(":") != -1) return g;
	if(this.vocab && this.vocab[g]) return this.vocab[g];
	return "db:" + g;
}

WOQLQuery.prototype.cleanClass = function(c){
	if(c.indexOf(":") != -1) return c;
	if(this.vocab && this.vocab[c]) return this.vocab[c];
	return "scm:" + c;
}

/*
 * higher level composite queries - not language or api elements
 */
/**
 * Class for enabling building of triples from pieces
 * type is add_quad / remove_quad / add_triple / remove_triple
 */
function TripleBuilder(type, cursor, s){
	//what accumulation type are we
	this.type = type;
	this.cursor = cursor;
	this.subject = (s ? s : false);
	this.g = false;
}

<<<<<<< HEAD
TripleBuilder.prototype.graph = function(g){
	this.g = this.query.cleanGraph(g);
	if(this.type == "triple") this.type = "quad";
	if(this.type == "add_triple") this.type = "add_quad";
	if(this.type == "delete_triple") this.type = "delete_quad";
	return this;
};
=======
TripleBuilder.prototype.label = function(l, lang){
	lang = (lang ? lang : "en");
	var x = this.addPO('rdfs:label', {"@value": l, "@language": lang });
	return x;
}

TripleBuilder.prototype.comment = function(c, lang){
	lang = (lang ? lang : "en");
	return this.addPO('rdfs:comment', {"@value": c, "@language": lang});
}
>>>>>>> 8d7b7dfd

TripleBuilder.prototype.addPO = function(p, o, g){
	if(this.type){
		var ttype = (this.type == "isa" || this.type == "sub" ? "triple" : this.type);
	}
	else var ttype = "triple";
	var evstr = ttype + "('" + this.subject + "', '" + p + "', ";
	if(typeof o == "string"){
		evstr += "'" + o + "'";
	}
	else if(typeof o == "object"){
		evstr += JSON.stringify(o);
	}
	else {
		evstr += o;
	}
	if(ttype.substring(ttype.length-4) == "quad" || this.g){
		var g = (g ? g : (this.g ? this.g : "db:schema"));
		evstr += ", '" + g + "'";
	}
	evstr += ")";
	try {
		var unit = eval("new WOQLQuery()." + evstr );
		return this.addEntry(unit);
	}
	catch(e){
		console.error(e);
		return this;
	}
}

TripleBuilder.prototype.getO = function(s, p){ 
	if(this.cursor['and']){
		for(var i = 0; i<this.cursor['and'].length; i++){
			var clause = this.cursor['and'][i];
			var key = Object.keys(clause)[0];
			if(clause[key][0] == s && clause[key][1] == p && clause[key][2]) return clause[key][2];
		}
	}
	else if(Object.keys(this.cursor)) {
		var key =  Object.keys(this.cursor)[0];
		if(this.cursor[key][0] == s && this.cursor[key][1] == p && this.cursor[key][2])  return this.cursor[key][2];
	}
	return false;
}

TripleBuilder.prototype.addEntry = function(unit){
	if(this.cursor[this.type]){
		var next = {};
		next[this.type] = this.cursor[this.type];
		this.cursor['and'] = [next];
		delete(this.cursor[this.type]);
	}
	if(this.cursor['and']){
		this.cursor['and'].push(unit.json());
	}
	else {
		var j = unit.json();
		if(j[this.type]) this.cursor[this.type] = j[this.type];
		else {
			alert(JSON.stringify(j));
		}
	}
	return this;
}

TripleBuilder.prototype.card = function(n, which){
	let os = this.subject;
	this.subject += "_" + which;
	this.addPO('rdf:type', "owl:Restriction");
	this.addPO("owl:onProperty", os);
	switch(which){
		case "max": this.addPO("owl:maxCardinality", n);
			break;
		case "min": this.addPO("owl:minCardinality", n);
			break;
		default: this.addPO("owl:cardinality", n);
	}
	let od = this.getO(os, "rdfs:domain");
	if(od){
		var x = this.subject;
		this.subject = od;
		this.addPO("rdfs:subClassOf", this.subject);
		//this.triples.push([od, "rdfs:subClassOf", this.subject]);
	}
	this.subject = os;
	return this;
};

<<<<<<< HEAD
TripleBuilder.prototype.max = function(m){
	return this.card(m, "max");
}

TripleBuilder.prototype.cardinality = function(m){
	return this.card(m, "cardinality");
}


TripleBuilder.prototype.min = function(m){
	return this.card(m, "min");
=======
TripleBuilder.prototype.isa = function(a){
	var unit = new WOQLQuery.isa(this.subject, a);
	this.tb.addEntry(unit);		
>>>>>>> 8d7b7dfd
}

TripleBuilder.prototype.graph = function(g){
	this.g = g;
}

TripleBuilder.prototype.sub = function(s){
	var unit = new WOQLQuery.sub(this.subject, s);
	return this.addEntry(unit);
}

TripleBuilder.prototype.abstract = function(){
	return this.addPO('tcs:tag', "tcs:abstract");
}

module.exports = WOQL;<|MERGE_RESOLUTION|>--- conflicted
+++ resolved
@@ -105,7 +105,861 @@
 	return this;
 }
 
-<<<<<<< HEAD
+/**
+ * Takes an array of variables, an optional array of column names
+ */
+WOQLQuery.prototype.get = function(arr1, arr2, target){
+	var map = this.buildAsClauses(arr1, arr2);
+	if(target){
+		this.cursor['get'] = [map, target];
+	}
+	else {
+		this.cursor['get'] = [map, {}];
+		this.cursor = this.cursor["get"][1];
+	}
+	return this;
+}
+
+WOQLQuery.prototype.buildAsClauses = function(vars, cols){
+	var clauses = [];
+	if(vars){
+		for(var i = 0; i<vars.length; i++){
+			var v = vars[i];
+			if(cols){
+				var c = cols[i];
+				if(typeof c == "string"){
+					c = {"@value": c};
+				}
+				clauses.push({as: [c, v]});
+			}
+			else {
+				clauses.push({as: [v]});
+			}
+		}
+	}
+	return clauses;
+}
+
+
+
+WOQLQuery.prototype.remote = function(json){
+	this.cursor['remote'] = [json];
+	return this;
+}
+
+WOQLQuery.prototype.file = function(json){
+	this.cursor['file'] = [json];
+	return this;
+}
+
+//WOQL.group_by = function(gvarlist, groupedvar, groupquery, output){	return new WOQLQuery().group_by(gvarlist, groupedvar, groupquery, output); }
+
+WOQLQuery.prototype.group_by = function(gvarlist, groupedvar, groupquery, output){
+	var args = [];
+	this.cursor['group_by'] = args;
+	if(gvarlist.json){
+		args.push(gvarlist.json());
+	}
+	if(gvarlist['list']){
+		args.push(gvarlist);
+	}
+	else {
+		args.push({'list': gvarlist});
+	}
+	if(groupedvar.substring(0, 2) != "v:") groupedvar = "v:" + groupedvar;
+	args.push(groupedvar);
+	if(output){
+		args.push(groupquery.json());
+	}
+	else {
+		output = groupquery;
+		var sq = {};
+		this.cursor = sq;
+		args.push(sq);
+	}
+	if(output.substring(0, 2) != "v:") output = "v:" + output;
+	args.push(output);
+	return this;
+}
+
+
+WOQLQuery.prototype.unique = function(prefix, vari, type){
+	this.cursor['unique'] = [prefix];
+	if(vari.json){
+		this.cursor['unique'].push(vari.json());
+	}
+	else if(vari.list){
+		this.cursor['unique'].push(vari);
+	}
+	else {
+		this.cursor['unique'].push({"list": vari})
+	}
+	this.cursor['unique'].push(type);
+	return this;
+}
+
+
+WOQLQuery.prototype.concat = function(list, v){
+	if(typeof list == "string"){
+		var nlist = list.split(/(v:[\w_]+)\b/);
+	}
+	else if(list.list){
+		var nlist = list.list;
+	}
+	else if(typeof list == "object"){
+		var nlist = list;
+	}
+	var args = [];
+	for(var i = 0; i<nlist.length; i++){
+		if(!nlist[i]) continue;
+		if(typeof nlist[i] == "string"){
+			if(nlist[i].substring(0, 2) == "v:"){
+				args.push(nlist[i]);
+			}
+			else {
+				var nvalue = {"@value": nlist[i], "@type": "xsd:string"};
+				args.push(nvalue);
+			}
+		}
+		else if(nlist[i]){
+			args.push(nlist[i]);
+		}
+	}
+	if(v.indexOf(":") == -1) v = "v:" + v;
+	this.cursor['concat'] = [{"list": args}, v];
+	return this;
+};
+
+WOQLQuery.prototype.lower = function(u, l){
+	this.cursor['lower'] = [u, l];
+	return this;
+};
+
+WOQLQuery.prototype.pad = function(input, pad, len, output){
+	this.cursor['pad'] = [input, pad, len, output];
+	return this;
+}
+
+WOQLQuery.prototype.join = function(...list){
+	this.cursor['join'] = list;
+	return this;
+}
+
+
+WOQLQuery.prototype.list  = function(...vars){
+	this.cursor['list'] = vars;
+	return this;
+}
+
+
+/*
+ * json version of query for passing to api
+ */
+WOQLQuery.prototype.json = function(json){
+	if(json){
+		this.query = json;
+		return this;
+	}
+	return this.query;
+}
+
+/*
+ * Functions which take a query as an argument advance the cursor to make the chaining of queries fall
+ * into the corrent place in the encompassing json
+ */
+WOQLQuery.prototype.when = function(Query, Update){
+	if(typeof Query == 'boolean'){
+		if(Query){
+			this.cursor["when"] = [{"true": []}, {}];
+		}
+		else {
+			this.cursor["when"] = [{"false": []}, {}];
+		}
+	}
+	else {
+		var q = (Query.json ? Query.json() : Query);
+		this.cursor['when'] = [q, {}];
+	}
+	if(Update){
+		var upd = (Update.json ? Update.json() : Update);
+		this.cursor["when"][1] = upd;
+	}
+	this.cursor = this.cursor["when"][1];
+	return this;
+}
+
+WOQLQuery.prototype.opt = function(query){
+	if(query){
+		var q = ((typeof query.json == "function") ? query.json() : query);
+		this.cursor["opt"] = [q];
+	}
+	else {
+		this.cursor['opt'] = [{}];
+		this.cursor = this.cursor["opt"][0];
+	}
+	return this;
+};
+
+WOQLQuery.prototype.from = function(dburl, query){
+	this.advanceCursor("from", dburl);
+	if(query){
+		this.cursor = query.json();
+	}
+	return this;
+}
+
+WOQLQuery.prototype.into = function(dburl, query){
+	this.advanceCursor("into", dburl);
+	if(query){
+		this.cursor = query.json();
+	}
+	return this;
+};
+
+
+WOQLQuery.prototype.limit = function(limit, query){
+	this.advanceCursor("limit", limit);
+	if(query){
+		this.cursor = query.json();
+	}
+	return this;
+}
+
+WOQLQuery.prototype.start = function(start, query){
+	this.advanceCursor("start", start);
+	if(query){
+		this.cursor = query.json();
+	}
+	return this;
+};
+
+WOQLQuery.prototype.select = function (...list) {
+	this.cursor.select = list;
+	const index = list.length;
+	if (typeof this.cursor.select[index - 1] === 'object') {
+		this.cursor.select[index - 1] = this.cursor.select[index - 1].json();
+	} else {
+		this.cursor.select[index] = {};
+		this.cursor = this.cursor.select[index];
+	}
+	return this;
+};
+
+WOQLQuery.prototype.and = function (...queries) {
+	this.cursor.and = [];
+	for (let i = 0; i < queries.length; i++) {
+		if (queries[i].contains_update) this.contains_update = true;
+		this.cursor.and.push(queries[i].json());
+	}
+	return this;
+};
+
+WOQLQuery.prototype.or = function (...queries) {
+	this.cursor.or = [];
+	for (let i = 0; i < queries.length; i++) {
+		if (queries[i].contains_update) this.contains_update = true;
+		this.cursor.or.push(queries[i].json());
+	}
+	return this;
+};
+
+WOQLQuery.prototype.not = function (query) {
+	if (query) {
+		if (query.contains_update) this.contains_update = true;
+		this.cursor.not = [query.json()];
+	} else {
+		this.cursor.not = [{}];
+		this.cursor = this.cursor.not[0];
+	}
+	return this;
+};
+
+WOQLQuery.prototype.triple = function(a, b, c){
+	this.cursor["triple"] = [this.cleanSubject(a),this.cleanPredicate(b),this.cleanObject(c)];
+	return this.last("triple", this.cleanSubject(a));
+}
+
+WOQLQuery.prototype.quad = function(a, b, c, g){
+	this.cursor["quad"] = [this.cleanSubject(a),this.cleanPredicate(b),this.cleanObject(c),this.cleanGraph(g)];
+	return this.last("quad", this.cleanSubject(a));
+}
+
+WOQLQuery.prototype.eq = function(a, b){
+	this.cursor["eq"] = [this.cleanObject(a),this.cleanObject(b)];
+	return this.last();
+};
+
+WOQLQuery.prototype.sub = function(a, b){
+	if(!b && this.tripleBuilder){
+		this.tripleBuilder.sub(this.cleanClass(a));
+		return this;
+	}
+	this.cursor["sub"] = [this.cleanClass(a),this.cleanClass(b)];
+	return this.last("sub", a);
+}
+
+WOQLQuery.prototype.abstract = function(varname){
+	if(varname){
+		return this.quad(varname, "tcs:tag", "tcs:abstract", "db:schema");
+	}
+	else if(this.tripleBuilder){
+		this.tripleBuilder.abstract();
+	}
+	return this;
+}
+
+WOQLQuery.prototype.isa = function(a, b){
+	if(!b && this.tripleBuilder){
+		this.tripleBuilder.isa(this.cleanClass(a));
+		return this;
+	}
+	if(b){
+		this.cursor["isa"] = [this.cleanClass(a),this.cleanClass(b)];
+		return this.last("isa", a);
+	}
+}
+
+WOQLQuery.prototype.trim = function(a, b){
+	this.cursor['trim'] = [a, b];
+	return this.last('trim', b);
+}
+
+WOQLQuery.prototype.eval = function(arith, v){
+	this.cursor['eval'] = [arith, v];
+	return this.last('eval', v);
+}
+
+WOQLQuery.prototype.plus = function (...args) {
+	this.cursor.plus = args;
+	return this.last();
+};
+
+WOQLQuery.prototype.minus = function (...args) {
+	this.cursor.minus = args;
+	return this.last();
+};
+
+WOQLQuery.prototype.times = function (...args) {
+	this.cursor.times = args;
+	return this.last();
+};
+
+WOQLQuery.prototype.divide = function (...args) {
+	this.cursor.divide = args;
+	return this.last();
+};
+
+WOQLQuery.prototype.exp = function (a, b) {
+	this.cursor.exp = [a, b];
+	return this.last();
+};
+
+WOQLQuery.prototype.delete = function (JSON_or_IRI) {
+	this.cursor.delete = [JSON_or_IRI];
+	return this.lastUpdate();
+};
+
+WOQLQuery.prototype.delete_triple = function( Subject, Predicate, Object_or_Literal ){
+	this.cursor['delete_triple'] = [this.cleanSubject(Subject),this.cleanPredicate(Predicate),this.cleanObject(Object_or_Literal)];
+	return this.lastUpdate('delete_triple', this.cleanSubject(Subject));
+}
+
+WOQLQuery.prototype.add_triple = function( Subject, Predicate, Object_or_Literal ){
+	this.cursor['add_triple'] =[this.cleanSubject(Subject),this.cleanPredicate(Predicate),this.cleanObject(Object_or_Literal)];
+	return this.lastUpdate('add_triple', this.cleanSubject(Subject));
+}
+
+WOQLQuery.prototype.delete_quad = function( Subject, Predicate, Object_or_Literal, Graph ){
+	this.cursor['delete_quad'] =[this.cleanSubject(Subject),this.cleanPredicate(Predicate),this.cleanObject(Object_or_Literal),this.cleanGraph(Graph)];
+	return this.lastUpdate('delete_quad', this.cleanSubject(Subject));
+}
+
+WOQLQuery.prototype.add_quad = function( Subject, Predicate, Object_or_Literal, Graph){
+	this.cursor['add_quad'] = [this.cleanSubject(Subject),this.cleanPredicate(Predicate),this.cleanObject(Object_or_Literal),this.cleanGraph(Graph)];
+	return this.lastUpdate("add_quad", this.cleanSubject(Subject));
+}
+
+WOQLQuery.prototype.update = function(woql){
+	this.cursor['update'] = [ woql.json() ];
+	return this.lastUpdate();
+}
+
+/**
+ * Schema manipulation shorthand
+ */
+WOQLQuery.prototype.addClass = function(c, graph){
+	if(c){
+		graph = (graph ? this.cleanGraph(graph) : "db:schema");
+		c = (c.indexOf(":") == -1) ? "scm:" + c : c;
+		this.add_quad(c, "rdf:type", "owl:Class", graph);
+	}
+	return this;
+}
+
+WOQLQuery.prototype.addProperty = function(p, t, g){
+	t = (t ? t : "xsd:string");
+	if(p){
+		var graph = (g ? this.cleanGraph(g) : "db:schema");
+		p = (p.indexOf(":") == -1) ?  "scm:" + p : p;
+		t = (t.indexOf(":") == -1) ? this.cleanType(t) : t ;
+		var tc = this.cursor;
+		if(WOQL.isLiteralType(t)){
+			this.and(
+				WOQL.add_quad(p, "rdf:type", "owl:DatatypeProperty", graph),
+				WOQL.add_quad(p, "rdfs:range", t, graph)
+			);
+		}
+		else {
+			this.and(
+				WOQL.add_quad(p, "rdf:type", "owl:ObjectProperty", graph),
+				WOQL.add_quad(p, "rdfs:range", t, graph)
+			);
+		}
+	}
+	return this.lastUpdate("add_quad", this.cleanClass(p));
+}
+
+WOQLQuery.prototype.deleteClass = function(c, graph){
+	if(c){
+		graph = (graph ? this.cleanGraph(graph) : "db:schema");
+		c = (c.indexOf(":") == -1) ?  "scm:" + c : c;
+		return this.and(
+			WOQL.delete_quad(c, "v:All", "v:Al2", graph),
+			WOQL.opt().delete_quad("v:Al3", "v:Al4", c, graph)
+		);
+	}
+	return this;
+}
+
+WOQLQuery.prototype.deleteProperty = function(p, graph){
+	if(p){
+		graph = (graph ? this.cleanGraph(graph) : "db:schema");
+		p = (p.indexOf(":") == -1) ? "scm:" + p : p;
+		return this.and(
+			WOQL.delete_quad(p, "v:All", "v:Al2", graph),
+			WOQL.delete_quad("v:Al3", "v:Al4", p, graph)
+		);
+	}
+	return this;
+}
+
+/**
+ * Language elements that cannot be invoked from the top level and therefore are not exposed in the WOQL api
+ */
+WOQLQuery.prototype.as = function(a, b){
+	b = (b.indexOf(":") == -1 ? "v:" + b : b);
+	this.cursor['as'] = [{ "@value" : a}, b];
+	return this.lastUpdate();
+}
+
+/**
+ * WOQL API
+ */
+
+WOQLQuery.prototype.node = function(node, type){
+	type = (type ? type : "triple");
+	this.tripleBuilder = new TripleBuilder(type, this.cursor, node);
+	return this;
+}
+
+WOQLQuery.prototype.max = function(m){
+	if(this.tripleBuilder) this.tripleBuilder.card(m, "max");
+	return this;
+}
+
+WOQLQuery.prototype.cardinality = function(m){
+	if(this.tripleBuilder) this.tripleBuilder.card(m, "cardinality");
+	return this;
+}
+
+WOQLQuery.prototype.min = function(m){
+	if(this.tripleBuilder) this.tripleBuilder.card(m, "min");
+	return this;
+}
+
+WOQLQuery.prototype.graph = function(g){
+	g = this.cleanGraph(g);
+	var t = (this.type == "triple") ? "quad" : false;
+	if(this.type == "add_triple") t = "add_quad";
+	if(this.type == "delete_triple") t = "delete_quad";
+	if(!this.tripleBuilder){
+		this.tripleBuilder = new TripleBuilder(t, this.cursor);
+	}
+	this.tripleBuilder.graph(g);
+	return this;
+}
+
+WOQLQuery.prototype.domain = function(d){
+	d = this.cleanClass(d);
+	if(this.tripleBuilder) this.tripleBuilder.addPO('rdfs:domain',d);
+	return this;
+}
+
+WOQLQuery.prototype.label = function(l, lang){
+	if(this.tripleBuilder) this.tripleBuilder.label(l, lang);
+	return this;
+}
+
+WOQLQuery.prototype.comment = function(c, lang){
+	if(this.tripleBuilder) this.tripleBuilder.comment(c, lang);
+	return this;
+}
+
+WOQLQuery.prototype.parent = function(...p){
+	if(this.tripleBuilder){
+		for(var i = 0 ; i<p.length; i++){
+			var pn = this.cleanClass(p[i]);
+			this.tripleBuilder.addPO('rdfs:subClassOf', pn);
+		}
+	}
+	return this;
+}
+
+WOQLQuery.prototype.entity = function(...p){
+	return this.parent("tcs:Entity");
+}
+
+WOQLQuery.prototype.relationship = function(...p){
+	return this.parent("tcs:Entity");
+}
+
+WOQLQuery.prototype.property = function(p,val){
+	if(this.tripleBuilder) {
+		p = this.cleanPredicate(p);
+		this.tripleBuilder.addPO(p, val);
+	}
+	return this;
+}
+
+WOQLQuery.prototype.star = function(GraphIRI, Subj, Pred, Obj){
+	Subj = (Subj ? this.cleanSubject(Subj) : "v:Subject");
+	Pred = (Pred ? this.cleanPredicate(Pred) : "v:Predicate");
+	Obj = (Obj  ? this.cleanObject(Obj) : "v:Object");
+	GraphIRI = (GraphIRI ? this.cleanGraph(GraphIRI) : false);
+	if(GraphIRI){
+		return this.quad(Subj, Pred, Obj, GraphIRI);
+	}
+	else {
+		return this.triple(Subj, Pred, Obj);
+	}
+}
+
+
+WOQLQuery.prototype.getEverything = function(GraphIRI){
+	if(GraphIRI){
+		GraphIRI = this.cleanGraph(GraphIRI);
+		return this.quad("v:Subject", "v:Predicate", "v:Object", GraphIRI);
+	}
+	else {
+		return this.triple("v:Subject", "v:Predicate", "v:Object");
+	}
+}
+
+WOQLQuery.prototype.getAllDocuments = function(){
+	return this.and(
+		WOQL.triple("v:Document", "rdf:type", "v:Type"),
+		WOQL.sub("v:Type", "tcs:Document")
+	);
+}
+
+WOQLQuery.prototype.documentMetadata = function(){
+	return this.and(
+		WOQL.triple("v:ID", "rdf:type", "v:Class"),
+		WOQL.sub("v:Class", "tcs:Document"),
+		WOQL.opt().triple("v:ID", "rdfs:label", "v:Label"),
+		WOQL.opt().triple("v:ID", "rdfs:comment", "v:Comment"),
+		WOQL.opt().quad("v:Class", "rdfs:label", "v:Type", "db:schema"),
+		WOQL.opt().quad("v:Class", "rdfs:comment", "v:Type_Comment", "db:schema")
+	);
+}
+
+WOQLQuery.prototype.concreteDocumentClasses = function(){
+	return this.and(
+		WOQL.sub("v:Class", "tcs:Document"),
+		WOQL.not().abstract("v:Class"),
+		WOQL.opt().quad("v:Class", "rdfs:label", "v:Label", "db:schema"),
+		WOQL.opt().quad("v:Class", "rdfs:comment", "v:Comment", "db:schema")
+	);
+}
+
+WOQLQuery.prototype.propertyMetadata = function(){
+	return this.and(
+		WOQL.or(
+			WOQL.quad("v:Property", "rdf:type", "owl:DatatypeProperty", "db:schema"),
+			WOQL.quad("v:Property", "rdf:type", "owl:ObjectProperty", "db:schema")
+		),
+		WOQL.opt().quad("v:Property", "rdfs:range", "v:Range", "db:schema"),
+		WOQL.opt().quad("v:Property", "rdf:type", "v:Type", "db:schema"),
+		WOQL.opt().quad("v:Property", "rdfs:label", "v:Label", "db:schema"),
+		WOQL.opt().quad("v:Property", "rdfs:comment", "v:Comment", "db:schema"),
+		WOQL.opt().quad("v:Property", "rdfs:domain", "v:Domain", "db:schema")
+	);
+}
+
+WOQLQuery.prototype.elementMetadata = function(){
+	return this.and(
+		WOQL.quad("v:Element", "rdf:type", "v:Type", "db:schema"),
+		WOQL.opt().quad("v:Element", "tcs:tag", "v:Abstract", "db:schema"),
+		WOQL.opt().quad("v:Element", "rdfs:label", "v:Label", "db:schema"),
+		WOQL.opt().quad("v:Element", "rdfs:comment", "v:Comment", "db:schema"),
+		WOQL.opt().quad("v:Element", "rdfs:subClassOf", "v:Parent", "db:schema"),
+		WOQL.opt().quad("v:Element", "rdfs:domain", "v:Domain", "db:schema"),
+		WOQL.opt().quad("v:Element", "rdfs:range", "v:Range", "db:schema")
+	);
+}
+
+WOQLQuery.prototype.classMetadata = function(){
+	return this.and(
+		WOQL.quad("v:Element", "rdf:type", "owl:Class", "db:schema"),
+		WOQL.opt().quad("v:Element", "rdfs:label", "v:Label", "db:schema"),
+		WOQL.opt().quad("v:Element", "rdfs:comment", "v:Comment", "db:schema"),
+		WOQL.opt().quad("v:Element", "tcs:tag", "v:Abstract", "db:schema")
+	);
+}
+
+WOQLQuery.prototype.getDataOfClass = function(chosen){
+	return this.and(
+		WOQL.triple("v:Document", "rdf:type", chosen),
+		WOQL.opt().triple("v:Document", "v:Property", "v:Value")
+	);
+}
+
+WOQLQuery.prototype.getDataOfProperty = function(chosen){
+	return this.and(
+		WOQL.triple("v:Document", chosen, "v:Value"),
+		WOQL.opt().triple("v:Document", "rdfs:label", "v:Label")
+	);
+}
+
+WOQLQuery.prototype.documentProperties = function(id){
+	return this.and(
+		WOQL.triple(id, "v:Property", "v:Property_Value"),
+		WOQL.opt().quad("v:Property", "rdfs:label", "v:Property_Label", "db:schema"),
+		WOQL.opt().quad("v:Property", "rdf:type", "v:Property_Type", "db:schema")
+	);
+}
+
+WOQLQuery.prototype.getDocumentConnections = function(id){
+	return this.and(
+		WOQL.or(
+			WOQL.triple(id, "v:Outgoing", "v:Entid"),
+			WOQL.triple("v:Entid", "v:Incoming", id)
+		),
+		WOQL.isa("v:Entid", "v:Enttype"),
+		WOQL.sub("v:Enttype", "tcs:Document"),
+		WOQL.opt().triple("v:Entid", "rdfs:label", "v:Label"),
+		WOQL.opt().quad("v:Enttype", "rdfs:label", "v:Class_Label", "db:schema")
+	);
+}
+
+WOQLQuery.prototype.getInstanceMeta = function(url){
+	return this.and(
+		WOQL.triple(url, "rdf:type", "v:InstanceType"),
+		WOQL.opt().triple(url, "rdfs:label", "v:InstanceLabel"),
+		WOQL.opt().triple(url, "rdfs:comment", "v:InstanceComment"),
+		WOQL.opt().quad("v:InstanceType", "rdfs:label", "v:ClassLabel", "db:schema")
+	);
+}
+
+WOQLQuery.prototype.simpleGraphQuery = function(){
+	return this.and(
+	    WOQL.triple("v:Source", "v:Edge", "v:Target"),
+	    WOQL.isa("v:Source", "v:Source_Class"),
+	    WOQL.sub("v:Source_Class", "tcs:Document"),
+	    WOQL.isa("v:Target", "v:Target_Class"),
+	    WOQL.sub("v:Target_Class", "tcs:Document"),
+	    WOQL.opt().triple("v:Source", "rdfs:label", "v:Source_Label"),
+	    WOQL.opt().triple("v:Source", "rdfs:comment", "v:Source_Comment"),
+	    WOQL.opt().quad("v:Source_Class", "rdfs:label", "v:Source_Type", "db:schema"),
+	    WOQL.opt().quad("v:Source_Class", "rdfs:comment", "v:Source_Type_Comment", "db:schema"),
+	    WOQL.opt().triple("v:Target", "rdfs:label", "v:Target_Label"),
+	    WOQL.opt().triple("v:Target", "rdfs:comment", "v:Target_Comment"),
+	    WOQL.opt().quad("v:Target_Class", "rdfs:label", "v:Target_Type", "db:schema"),
+	    WOQL.opt().quad("v:Target_Class", "rdfs:comment", "v:Target_Type_Comment", "db:schema"),
+	    WOQL.opt().quad("v:Edge", "rdfs:label", "v:Edge_Type", "db:schema"),
+	    WOQL.opt().quad("v:Edge", "rdfs:comment", "v:Edge_Type_Comment", "db:schema")
+	);
+}
+
+
+/**
+ * Queries the schema graph and loads all the ids found there as vocabulary that can be used without prefixes
+ * ignoring blank node ids
+ */
+WOQLQuery.prototype.loadVocabulary = function(client){
+	var nw = new WOQLQuery().quad("v:S", "v:P", "v:O", "db:schema");
+	nw.execute(client).then( (result) => {
+		if(result.bindings && result.bindings.length > 0){
+			for(var i = 0; i<result.bindings.length; i++){
+				for(var k in result.bindings[i]){
+					var v = result.bindings[i][k]
+					if(typeof v == "string"){
+						var spl = v.split(":");
+						if(spl.length == 2 && spl[1] && spl[0] != "_"){
+							this.vocab[spl[1]] = v;
+						}
+					}
+				}
+			}
+		}
+	});
+}
+
+
+/**
+ * Provides the query with a 'vocabulary' a list of well known predicates that can be used without prefixes mapping: id: prefix:id ...
+ */
+WOQLQuery.prototype.setVocabulary = function(vocab){
+	this.vocab = vocab;
+}
+
+WOQLQuery.prototype.getVocabulary = function(vocab){
+	return this.vocab;
+}
+
+WOQLQuery.prototype.getLimit = function(){
+	return this.getPagingProperty("limit");
+}
+
+WOQLQuery.prototype.setLimit = function(l){
+	return this.setPagingProperty("limit", l);
+}
+
+WOQLQuery.prototype.isPaged = function(q){
+	q = (q ? q : this.query);
+	for (const prop of Object.keys(q)) {
+		if(prop == "limit") return true;
+		else if(this.paging_transitive_properties.indexOf(prop) !== -1){
+			return this.isPaged(q[prop][q[prop].length-1]);
+		}
+	}
+	return false;
+}
+
+WOQLQuery.prototype.getPage = function(){
+	if(this.isPaged()){
+		var psize = this.getLimit();
+		if(this.hasStart()){
+			var s = this.getStart();
+			return (parseInt(s / psize) + 1);
+		}
+		else return 1;
+	}
+	else return false;
+}
+
+WOQLQuery.prototype.setPage = function(pagenum){
+	var pstart = (this.getLimit() * (pagenum - 1));
+	if(this.hasStart()){
+		this.setStart(pstart);
+	}
+	else {
+		this.addStart(pstart);
+	}
+	return this;
+}
+
+WOQLQuery.prototype.nextPage = function(){
+	return this.setPage(this.getPage() + 1);
+}
+
+WOQLQuery.prototype.firstPage = function(){
+	return this.setPage(1);
+}
+
+WOQLQuery.prototype.previousPage = function(){
+	const npage = this.getPage() - 1;
+	if(npage > 0) this.setPage(npage);
+	return this;
+}
+
+WOQLQuery.prototype.setPageSize = function(size){
+	this.setPagingProperty("limit", size);
+	if(this.hasStart()){
+		this.setStart(0);
+	}
+	else {
+		this.addStart(0);
+	}
+	return this;
+}
+
+WOQLQuery.prototype.hasSelect = function(){
+	return (this.getPagingProperty("select") ? true : false);
+}
+
+WOQLQuery.prototype.getSelectVariables = function(q){
+	q = (q ? q : this.query);
+	for (const prop of Object.keys(q)) {
+		if(prop == "select") {
+			var vars = q[prop].slice(0, q[prop].length - 1);
+			return vars;
+		}
+		else if(this.paging_transitive_properties.indexOf(prop) !== -1){
+			var val = this.getSelectVariables(q[prop][q[prop].length-1]);
+			if(typeof val != "undefined"){
+				return val;
+			}
+		}
+	}
+}
+
+WOQLQuery.prototype.hasStart = function(){
+	return (typeof this.getPagingProperty("start") != "undefined");
+}
+
+WOQLQuery.prototype.getStart = function(){
+	return this.getPagingProperty("start");
+}
+
+WOQLQuery.prototype.setStart = function(start){
+	return this.setPagingProperty("start", start);
+}
+
+WOQLQuery.prototype.addStart = function(s){
+	if(this.hasStart()) this.setStart(s);
+	else {
+		var nq = {'start': [s, this.query]};
+		this.query = nq;
+	}
+	return this;
+}
+
+
+/**
+ * Executes the query using the passed client to connect to a server
+ */
+WOQLQuery.prototype.execute = function(client){
+	if(!this.query["@context"]){
+		this.query['@context'] = this.defaultContext(client.connectionConfig.dbURL());
+		var json = this.json();
+	}
+	else {
+		var json = this.json();
+	}
+	if(this.contains_update){
+		return client.select(false, json);
+		//return client.update(false, json);
+	}
+	else {
+		return client.select(false, json);
+	}
+}
+
+/*
+ * Internal State Control Functions
+ * Not part of public API -
+ */
+
+ /**
+ * Advances internal cursor to support chaining of calls: limit(50).start(50). rather than (limit, [50, (start, [50, (lisp-style (encapsulation)))))
+ */
+WOQLQuery.prototype.advanceCursor = function(action, value){
+	this.cursor[action] = [value];
+	this.cursor[action][1] = {};
+	this.cursor = this.cursor[action][1];
+}
+
 WOQLQuery.prototype.loadDefaultVocabulary = function(){
 	var vocab = {};
 	vocab.type = "rdf:type";
@@ -137,74 +991,18 @@
 	return vocab;
 }
 
-/**
- * Queries the schema graph and loads all the ids found there as vocabulary that can be used without prefixes
-=======
-/**
- * Takes an array of variables, an optional array of column names
->>>>>>> 8d7b7dfd
- */
-WOQLQuery.prototype.get = function(arr1, arr2, target){
-	var map = this.buildAsClauses(arr1, arr2); 
-	if(target){
-		this.cursor['get'] = [map, target];
-	}
-	else {
-		this.cursor['get'] = [map, {}];
-		this.cursor = this.cursor["get"][1];	
-	}
-	return this;
-}
-
-WOQLQuery.prototype.buildAsClauses = function(vars, cols){
-	var clauses = [];
-	if(vars){
-		for(var i = 0; i<vars.length; i++){
-			var v = vars[i];
-			if(cols){
-				var c = cols[i];
-				if(typeof c == "string"){
-					c = {"@value": c};
-				}
-				clauses.push({as: [c, v]});
-			}
-			else {
-				clauses.push({as: [v]});
-			}
-		}
-	}
-	return clauses;
-}
-
-<<<<<<< HEAD
-/*
- * Control Functions
- */
-
-/**
- * Advances internal cursor to support chaining of calls: limit(50).start(50). rather than (limit, [50, (start, [50, (lisp-style (encapsulation)))))
- */
-WOQLQuery.prototype.advanceCursor = function (action, value) {
-	this.cursor[action] = [value];
-	this.cursor[action][1] = {};
-	this.cursor = this.cursor[action][1];
-};
-=======
-
->>>>>>> 8d7b7dfd
-
-WOQLQuery.prototype.remote = function(json){
-	this.cursor['remote'] = [json];
-	return this;
-}
-
-<<<<<<< HEAD
-/**
- * Provides the query with a 'vocabulary' a list of well known predicates that can be used without prefixes mapping: id: prefix:id ...
- */
-WOQLQuery.prototype.setVocabulary = function(vocab){
-	this.vocabulary = vocab;
-}
+WOQLQuery.prototype.defaultContext = function(DB_IRI){
+	let def = {}
+	for(var pref in FrameHelper.standard_urls){
+		def[pref] = FrameHelper.standard_urls[pref];
+	}
+	def.scm = DB_IRI + "/schema#"
+	def.doc = DB_IRI + "/document/"
+	def.db = DB_IRI + "/";
+	return def;
+}
+
+
 
 /**
  * Called to indicate that this is the last call that is chainable - for example triple pattern matching..
@@ -212,1241 +1010,21 @@
  */
 WOQLQuery.prototype.last = function(call, subject){
 	this.chain_ended = true;
-	return new TripleBuilder(call, this.cursor, subject, this);
-}
-
-WOQLQuery.prototype.isPaged = function (q) {
-	q = (q || this.query);
-	for (const prop of Object.keys(q)) {
-		if (prop == 'limit') return true;
-		if (this.paging_transitive_properties.indexOf(prop) !== -1) {
-			return this.isPaged(q[prop][q[prop].length - 1]);
-		}
-	}
-};
-
-WOQLQuery.prototype.getPagingProperty = function (pageprop, q) {
-	q = (q || this.query);
-	for (const prop of Object.keys(q)) {
-		if (prop == pageprop) return q[prop][0];
-		if (this.paging_transitive_properties.indexOf(prop) !== -1) {
-			const val = this.getPagingProperty(pageprop, q[prop][q[prop].length - 1]);
-			if (typeof val !== 'undefined') {
-				return val;
-			}
-		}
-	}
-};
-
-WOQLQuery.prototype.setPagingProperty = function (pageprop, val, q) {
-	q = (q || this.query);
-	for (const prop of Object.keys(q)) {
-		if (prop == pageprop) {
-			q[prop][0] = val;
-		} else if (this.paging_transitive_properties.indexOf(prop) !== -1) {
-			this.setPagingProperty(pageprop, val, q[prop][q[prop].length - 1]);
-=======
-WOQLQuery.prototype.file = function(json){
-	this.cursor['file'] = [json];
-	return this;
-}
-
-//WOQL.group_by = function(gvarlist, groupedvar, groupquery, output){	return new WOQLQuery().group_by(gvarlist, groupedvar, groupquery, output); }
-
-WOQLQuery.prototype.group_by = function(gvarlist, groupedvar, groupquery, output){
-	var args = [];
-	this.cursor['group_by'] = args;
-	if(gvarlist.json){
-		args.push(gvarlist.json());
-	}
-	if(gvarlist['list']){
-		args.push(gvarlist);
-	}
-	else {
-		args.push({'list': gvarlist});
-	}
-	if(groupedvar.substring(0, 2) != "v:") groupedvar = "v:" + groupedvar;
-	args.push(groupedvar);
-	if(output){
-		args.push(groupquery.json()); 
-	}
-	else {
-		output = groupquery;
-		var sq = {};
-		this.cursor = sq;	
-		args.push(sq);
-	}
-	if(output.substring(0, 2) != "v:") output = "v:" + output;
-	args.push(output);
-	return this;
-}
-
-
-WOQLQuery.prototype.unique = function(prefix, vari, type){	
-	this.cursor['unique'] = [prefix];
-	if(vari.json){
-		this.cursor['unique'].push(vari.json());
-	}
-	else if(vari.list){
-		this.cursor['unique'].push(vari);
-	}
-	else {
-		this.cursor['unique'].push({"list": vari})
-	}
-	this.cursor['unique'].push(type);
-	return this;	
-}
-
-
-WOQLQuery.prototype.concat = function(list, v){
-	if(typeof list == "string"){
-		var nlist = list.split(/(v:[\w_]+)\b/);
-	}
-	else if(list.list){
-		var nlist = list.list;
-	}
-	else if(typeof list == "object"){
-		var nlist = list;
-	}
-	var args = [];
-	for(var i = 0; i<nlist.length; i++){
-		if(!nlist[i]) continue;
-		if(typeof nlist[i] == "string"){
-			if(nlist[i].substring(0, 2) == "v:"){
-				args.push(nlist[i]);			
-			}
-			else {
-				var nvalue = {"@value": nlist[i], "@type": "xsd:string"}; 
-				args.push(nvalue);
-			}
-		}
-		else if(nlist[i]){
-			args.push(nlist[i]);
->>>>>>> 8d7b7dfd
-		}
-	}
-	if(v.indexOf(":") == -1) v = "v:" + v;
-	this.cursor['concat'] = [{"list": args}, v];
-	return this;
-};
-
-<<<<<<< HEAD
-WOQLQuery.prototype.addStart = function (val, q) {
-	q = (q || this.query);
-	for (const prop of Object.keys(q)) {
-		if (prop == 'limit') {
-			const nval = { start: [0, q[prop][1]] };
-			q[prop][1] = nval;
-		} else if (this.paging_transitive_properties.indexOf(prop) !== -1) {
-			this.addStart(val, q[prop][q[prop].length - 1]);
-		}
-	}
-=======
-WOQLQuery.prototype.lower = function(u, l){
-	this.cursor['lower'] = [u, l];
->>>>>>> 8d7b7dfd
-	return this;
-};
-
-<<<<<<< HEAD
-WOQLQuery.prototype.getContext = function (q) {
-	q = (q || this.query);
-	for (const prop of Object.keys(q)) {
-		if (prop == '@context') return q[prop];
-		if (this.paging_transitive_properties.indexOf(prop) !== -1) {
-			const nq = q[prop][1];
-			const nc = this.getContext(nq);
-			if (nc) return nc;
-		}
-	}
-};
-
-WOQLQuery.prototype.nspaces = function (n) {
-	let spaces = '';
-	for (let i = 0; i < n; i++) {
-		spaces += ' ';
-	}
-	return spaces;
-};
-
-WOQLQuery.prototype.prettyPrint = function(indent, show_context, q, embed){
-	if(!embed) this.indent = indent;
-	q = (q ? q : this.query);
-	var str = "";
-	var self = this;
-	var unclean = function(val){
-		str = '(';
-		//return str + "'" + val.join("', '") + "')";
-		for(var i = 0; i<val.length; i++){
-			if(typeof val[i] == "string"){
-				str += '"' + self.unclean(val[i]) + '"';
-			}
-			else if(typeof val[i] == "object"){
-				str += JSON.stringify(val[i]);
-			}
-			else {
-				str += val[i];
-			}
-			if(i < val.length -1) str +=  ',';
-		}
-		str += ")";
-		return str;
-	}
-
-	for(var key in q){
-		if(key == "@context"){
-			//ignore context in pretty print
-		}
-		else {
-			str += (embed ? key : "WOQL."+key);
-			var val = q[key];
-			if(key == "and" || key == "or"){
-				var clauses = []
-				for(var i = 0; i<val.length; i++){
-					var nxt = this.prettyPrint(this.indent+indent, show_context, val[i], true);
-					clauses.push(nxt)
-				}
-				str += "(\n" + this.nspaces(indent) + "WOQL." + clauses.join(",\n"+ this.nspaces(indent) + "WOQL.") + "\n" + this.nspaces(indent - this.indent) + ")";
-
-			}
-			else if(typeof val[val.length-1] == "object" && typeof val[val.length-1]['@value'] == "undefined"){
-				var nvals = []
-				for(var i = 0; i<val.length-1; i++){
-					if(key == "limit" || key == "start"){
-						nvals.push(val[i]);
-					}
-					else {
-						if(typeof val[i] == "string"){
-							nvals.push(self.unclean(val[i]));
-						}
-						else if(typeof val[i] == "object"){
-							nvals.push(JSON.stringify(val[i]));
-						}
-						else {
-							nvals.push(val[i]);
-						}
-					}
-				}
-				if(nvals.length){
-					str += unclean(nvals);
-					if(key == "from") str += "\n    .";
-					else str +=".";
-				}
-				if (nvals.length) {
-					str += `(${nvals.join(',')}`;
-					if (key == 'from') str += ')\n.';
-					else str += ').';
-				} else {
-					str += '().';
-				}
-				str += this.prettyPrint(indent, show_context, val[val.length-1], true);
-			}
-			else {
-				str += unclean(val);
-			}
-		}
-	}
-	return str;
-};
-
-WOQLQuery.prototype.setLimit = function (limit) {
-	return this.setPagingProperty('limit', limit);
-};
-
-WOQLQuery.prototype.getLimit = function () {
-	return this.getPagingProperty('limit');
-};
-
-WOQLQuery.prototype.getPage = function () {
-	if (this.isPaged()) {
-		const psize = this.getLimit();
-		if (this.hasStart()) {
-			const s = this.getStart();
-			return (parseInt(s / psize) + 1);
-		}
-		return 1;
-	}
-	return false;
-};
-
-WOQLQuery.prototype.setPage = function (pagenum) {
-	const pstart = (this.getLimit() * (pagenum - 1));
-	if (this.hasStart()) {
-		this.setStart(pstart);
-	} else {
-		this.addStart(pstart);
-=======
-WOQLQuery.prototype.pad = function(input, pad, len, output){
-	this.cursor['pad'] = [input, pad, len, output];
-	return this;
-}
-
-WOQLQuery.prototype.join = function(...list){
-	this.cursor['join'] = list;
-	return this;
-}
-
-
-WOQLQuery.prototype.list  = function(...vars){	
-	this.cursor['list'] = vars;
-	return this;
-}
-
-
-/*
- * json version of query for passing to api
- */
-WOQLQuery.prototype.json = function(json){
-	if(json){
-		this.query = json;
-		return this;
-	}
-	return this.query;
-}
-
-/*
- * Functions which take a query as an argument advance the cursor to make the chaining of queries fall 
- * into the corrent place in the encompassing json 
- */
-WOQLQuery.prototype.when = function(Query, Update){
-	if(typeof Query == 'boolean'){
-		if(Query){
-			this.cursor["when"] = [{"true": []}, {}];
-		}
-		else {
-			this.cursor["when"] = [{"false": []}, {}];
-		}
-	}
-	else {
-		var q = (Query.json ? Query.json() : Query);
-		this.cursor['when'] = [q, {}];
-	}
-	if(Update){
-		var upd = (Update.json ? Update.json() : Update);
-		this.cursor["when"][1] = upd;
-	}
-	this.cursor = this.cursor["when"][1];
-	return this;
-}
-
-WOQLQuery.prototype.opt = function(query){
-	if(query){
-		var q = ((typeof query.json == "function") ? query.json() : query);
-		this.cursor["opt"] = [q];
-	}
-	else {
-		this.cursor['opt'] = [{}];		
-		this.cursor = this.cursor["opt"][0];	
->>>>>>> 8d7b7dfd
-	}
-	return this;
-};
-
-<<<<<<< HEAD
-WOQLQuery.prototype.nextPage = function(){
-	return this.setPage(this.getPage() + 1);
-};
-
-WOQLQuery.prototype.firstPage = function () {
-	return this.setPage(1);
-};
-
-WOQLQuery.prototype.previousPage = function () {
-	const npage = this.getPage() - 1;
-	if (npage > 0) this.setPage(npage);
-=======
-WOQLQuery.prototype.from = function(dburl, query){
-	this.advanceCursor("from", dburl);
-	if(query){
-		this.cursor = query.json();
-	}
-	return this;
-}
-
-WOQLQuery.prototype.into = function(dburl, query){
-	this.advanceCursor("into", dburl);
-	if(query){
-		this.cursor = query.json();
-	}
->>>>>>> 8d7b7dfd
-	return this;
-};
-
-<<<<<<< HEAD
-WOQLQuery.prototype.setPageSize = function(size){
-	this.setPagingProperty("limit", size);
-	if(this.hasStart()){
-		this.setStart(0);
-	}
-	else {
-		this.addStart(0);
-	}
-	return this;
-}
-
-WOQLQuery.prototype.hasSelect = function(){
-	return this.getPagingProperty("select");
-}
-
-WOQLQuery.prototype.getSelectVariables = function (q) {
-	q = (q || this.query);
-	for (const prop of Object.keys(q)) {
-		if (prop == 'select') {
-			const vars = q[prop].slice(0, q[prop].length - 1);
-			return vars;
-		}
-		if (this.paging_transitive_properties.indexOf(prop) !== -1) {
-			const val = this.getSelectVariables(q[prop][q[prop].length - 1]);
-			if (typeof val !== 'undefined') {
-				return val;
-			}
-		}
-	}
-};
-
-WOQLQuery.prototype.hasStart = function(){
-	return (typeof this.getPagingProperty("start") != "undefined");
-}
-
-WOQLQuery.prototype.getStart = function(){
-	return this.getPagingProperty("start");
-}
-
-WOQLQuery.prototype.setStart = function(start){
-	return this.setPagingProperty("start", start);
-}
-
-/*
- * Called to indicate an update that is the last chainable element in a query
- */
+	if(call) this.tripleBuilder = new TripleBuilder(call, this.cursor, this.cleanSubject(subject));
+	return this;
+}
+
 WOQLQuery.prototype.lastUpdate = function(call, subj){
 	this.contains_update = true;
 	var ret = this.last(call, subj);
 	return ret;
 }
 
-/*
- * JSON context specifying prefixes
- */
-WOQLQuery.prototype.context = function (Context) {
-	this.cursor['@context'] = Context;
-};
-
-WOQLQuery.prototype.defaultContext = function (DB_IRI) {
-	const def = {};
-	for (const pref in FrameHelper.standard_urls) {
-		def[pref] = FrameHelper.standard_urls[pref];
-	}
-	def.scm = `${DB_IRI}/schema#`;
-	def.doc = `${DB_IRI}/document/`;
-	def.db = `${DB_IRI}/`;
-	return def;
-};
-
-
-/**
- * Executes the query using the passed client to connect to a server
- */
-WOQLQuery.prototype.execute = function(client){
-	if(!this.query["@context"]){
-		this.query['@context'] = this.defaultContext(client.connectionConfig.dbURL());
-		var json = this.json();
-	} else {
-		var json = this.json();
-	}
-	if(this.contains_update){
-		return client.select(false, json);
-		//return client.update(false, json);
-	}
-
-	return client.select(false, json);
-};
-
-/*
- * json version of query for passing to api
- */
-WOQLQuery.prototype.json = function (json) {
-	if (json) {
-		this.query = json;
-		return this;
-	}
-	return this.query;
-};
-
-/*
- * Functions which take a query as an argument advance the cursor to make the chaining of queries fall
- * into the corrent place in the encompassing json
- */
-WOQLQuery.prototype.when = function (Query, Update) {
-	this.advanceCursor('when', Query);
-	if (Update) {
-		this.cursor = Update.json();
-	}
-	return this;
-};
-
-WOQLQuery.prototype.opt = function(query){
-	if(query){
-		var q = ((typeof query.json == "function") ? query.json() : query);
-		this.cursor["opt"] = [q];
-	}
-	else {
-		this.cursor['opt'] = [{}];
-		this.cursor = this.cursor["opt"][0];
-	}
-	return this;
-};
-
-WOQLQuery.prototype.from = function(dburl, query){
-	this.advanceCursor("from", dburl);
-	if(query){
-		this.cursor = query.json();
-	}
-	return this;
-};
-
-WOQLQuery.prototype.limit = function (limit, query) {
-	this.advanceCursor('limit', limit);
-	if (query) {
-		this.cursor = query.json();
-	}
-	return this;
-};
-
-WOQLQuery.prototype.start = function (start, query) {
-	this.advanceCursor('start', start);
-	if (query) {
-		this.cursor = query.json();
-=======
-
-WOQLQuery.prototype.limit = function(limit, query){
-	this.advanceCursor("limit", limit);
-	if(query){
-		this.cursor = query.json();
-	}
-	return this;
-}
-
-WOQLQuery.prototype.start = function(start, query){
-	this.advanceCursor("start", start);
-	if(query){
-		this.cursor = query.json();
->>>>>>> 8d7b7dfd
-	}
-	return this;
-};
-
-WOQLQuery.prototype.select = function (...list) {
-	this.cursor.select = list;
-	const index = list.length;
-	if (typeof this.cursor.select[index - 1] === 'object') {
-		this.cursor.select[index - 1] = this.cursor.select[index - 1].json();
-	} else {
-		this.cursor.select[index] = {};
-		this.cursor = this.cursor.select[index];
-	}
-	return this;
-};
-
-WOQLQuery.prototype.and = function (...queries) {
-	this.cursor.and = [];
-	for (let i = 0; i < queries.length; i++) {
-		if (queries[i].contains_update) this.contains_update = true;
-		this.cursor.and.push(queries[i].json());
-	}
-	return this;
-};
-
-WOQLQuery.prototype.or = function (...queries) {
-	this.cursor.or = [];
-	for (let i = 0; i < queries.length; i++) {
-		if (queries[i].contains_update) this.contains_update = true;
-		this.cursor.or.push(queries[i].json());
-	}
-	return this;
-};
-
-WOQLQuery.prototype.not = function (query) {
-	if (query) {
-		if (query.contains_update) this.contains_update = true;
-		this.cursor.not = [query.json()];
-	} else {
-		this.cursor.not = [{}];
-		this.cursor = this.cursor.not[0];
-	}
-	return this;
-};
-
-WOQLQuery.prototype.triple = function(a, b, c){
-	this.cursor["triple"] = [this.cleanSubject(a),this.cleanPredicate(b),this.cleanObject(c)];
-	return this.last("triple", this.cleanSubject(a));
-}
-
-WOQLQuery.prototype.quad = function(a, b, c, g){
-	this.cursor["quad"] = [this.cleanSubject(a),this.cleanPredicate(b),this.cleanObject(c),this.cleanGraph(g)];
-	return this.last("quad", this.cleanSubject(a));
-}
-
-WOQLQuery.prototype.eq = function(a, b){
-	this.cursor["eq"] = [this.cleanObject(a),this.cleanObject(b)];
-	return this.last();
-};
-
-WOQLQuery.prototype.sub = function(a, b){
-	if(!b && this.tripleBuilder){
-		this.tripleBuilder.sub(this.cleanClass(a));
-		return this;
-	}
-	this.cursor["sub"] = [this.cleanClass(a),this.cleanClass(b)];
-	return this.last("sub", a);
-}
-
-WOQLQuery.prototype.abstract = function(varname){
-	if(varname){
-		return this.quad(varname, "tcs:tag", "tcs:abstract", "db:schema");
-	}
-	else if(this.tripleBuilder){
-		this.tripleBuilder.abstract();
-	}
-	return this;
-}
-
-WOQLQuery.prototype.isa = function(a, b){
-	if(!b && this.tripleBuilder){
-		this.tripleBuilder.isa(this.cleanClass(a));
-		return this;
-	}
-	if(b){
-		this.cursor["isa"] = [this.cleanClass(a),this.cleanClass(b)];
-		return this.last("isa", a);
-	}
-}
-
-WOQLQuery.prototype.trim = function(a, b){
-	this.cursor['trim'] = [a, b];
-	return this.last('trim', b);
-}
-
-WOQLQuery.prototype.eval = function(arith, v){
-	this.cursor['eval'] = [arith, v];
-	return this.last('eval', v);
-}
-
-WOQLQuery.prototype.plus = function (...args) {
-	this.cursor.plus = args;
-	return this.last();
-};
-
-WOQLQuery.prototype.minus = function (...args) {
-	this.cursor.minus = args;
-	return this.last();
-};
-
-WOQLQuery.prototype.times = function (...args) {
-	this.cursor.times = args;
-	return this.last();
-};
-
-WOQLQuery.prototype.divide = function (...args) {
-	this.cursor.divide = args;
-	return this.last();
-};
-
-WOQLQuery.prototype.exp = function (a, b) {
-	this.cursor.exp = [a, b];
-	return this.last();
-};
-
-WOQLQuery.prototype.delete = function (JSON_or_IRI) {
-	this.cursor.delete = [JSON_or_IRI];
-	return this.lastUpdate();
-};
-
-WOQLQuery.prototype.delete_triple = function( Subject, Predicate, Object_or_Literal ){
-	this.cursor['delete_triple'] = [this.cleanSubject(Subject),this.cleanPredicate(Predicate),this.cleanObject(Object_or_Literal)];
-	return this.lastUpdate('delete_triple', this.cleanSubject(Subject));
-}
-
-WOQLQuery.prototype.add_triple = function( Subject, Predicate, Object_or_Literal ){
-	this.cursor['add_triple'] =[this.cleanSubject(Subject),this.cleanPredicate(Predicate),this.cleanObject(Object_or_Literal)];
-	return this.lastUpdate('add_triple', this.cleanSubject(Subject));
-}
-
-WOQLQuery.prototype.delete_quad = function( Subject, Predicate, Object_or_Literal, Graph ){
-	this.cursor['delete_quad'] =[this.cleanSubject(Subject),this.cleanPredicate(Predicate),this.cleanObject(Object_or_Literal),this.cleanGraph(Graph)];
-	return this.lastUpdate('delete_quad', this.cleanSubject(Subject));
-}
-
-WOQLQuery.prototype.add_quad = function( Subject, Predicate, Object_or_Literal, Graph){
-	this.cursor['add_quad'] = [this.cleanSubject(Subject),this.cleanPredicate(Predicate),this.cleanObject(Object_or_Literal),this.cleanGraph(Graph)];
-	return this.lastUpdate("add_quad", this.cleanSubject(Subject));
-}
-
-WOQLQuery.prototype.update = function(woql){
-	this.cursor['update'] = [ woql.json() ];
-	return this.lastUpdate();
-}
-
-<<<<<<< HEAD
-WOQLQuery.prototype.as = function(a, b){
-	b = (b.indexOf(":") == -1 ? "v:" + b : b);
-	this.cursor['as'] = [{ "@value" : a}, b];
-	return this.lastUpdate();
-}
-
-=======
-/**
- * Schema manipulation shorthand
- */
->>>>>>> 8d7b7dfd
-WOQLQuery.prototype.addClass = function(c, graph){
-	if(c){
-		graph = (graph ? this.cleanGraph(graph) : "db:schema");
-		c = (c.indexOf(":") == -1) ? "scm:" + c : c;
-<<<<<<< HEAD
-		var g = this.add_quad(c, "rdf:type", "owl:Class", graph);
-		return g;
-=======
-		this.add_quad(c, "rdf:type", "owl:Class", graph);	
->>>>>>> 8d7b7dfd
-	}
-	return this;
-}
-
-WOQLQuery.prototype.addProperty = function(p, t, g){
-	t = (t ? t : "xsd:string");
-	if(p){
-		var graph = (g ? this.cleanGraph(g) : "db:schema");
-		p = (p.indexOf(":") == -1) ?  "scm:" + p : p;
-		t = (t.indexOf(":") == -1) ? this.cleanType(t) : t ;
-		var tc = this.cursor;
-		if(WOQL.isLiteralType(t)){
-			this.and(
-				WOQL.add_quad(p, "rdf:type", "owl:DatatypeProperty", graph),
-				WOQL.add_quad(p, "rdfs:range", t, graph)
-			);
-		}
-		else {
-			this.and(
-<<<<<<< HEAD
-				WOQL.add_quad(p, "rdf:type", "owl:ObjectProperty", graph),
-				WOQL.add_quad(p, "rdfs:range", t, graph)
-			);
-=======
-				WOQL.add_quad(p, "rdf:type", "owl:ObjectProperty", graph), 
-				WOQL.add_quad(p, "rdfs:range", t, graph)
-			); 
-		}
-	}
-	return this.lastUpdate("add_quad", this.cleanClass(p));		
-}
-
-WOQLQuery.prototype.deleteClass = function(c, graph){
-	if(c){
-		graph = (graph ? this.cleanGraph(graph) : "db:schema");
-		c = (c.indexOf(":") == -1) ?  "scm:" + c : c;
-		return this.and(
-			WOQL.delete_quad(c, "v:All", "v:Al2", graph),
-			WOQL.opt().delete_quad("v:Al3", "v:Al4", c, graph)
-		);
-	}
-	return this;
-}
-
-WOQLQuery.prototype.deleteProperty = function(p, graph){
-	if(p){
-		graph = (graph ? this.cleanGraph(graph) : "db:schema");
-		p = (p.indexOf(":") == -1) ? "scm:" + p : p;
-		return this.and(
-			WOQL.delete_quad(p, "v:All", "v:Al2", graph),
-			WOQL.delete_quad("v:Al3", "v:Al4", p, graph)
-		);
-	}
-	return this;
-}
-
-/**
- * Language elements that cannot be invoked from the top level and therefore are not exposed in the WOQL api
- */
-WOQLQuery.prototype.as = function(a, b){
-	b = (b.indexOf(":") == -1 ? "v:" + b : b);
-	this.cursor['as'] = [{ "@value" : a}, b];
-	return this.lastUpdate();		
-}
-
-/**
- * WOQL API
- */
-
-WOQLQuery.prototype.node = function(node, type){
-	type = (type ? type : "triple");
-	this.tripleBuilder = new TripleBuilder(type, this.cursor, node);
-	return this;
-}
-
-WOQLQuery.prototype.max = function(m){
-	if(this.tripleBuilder) this.tripleBuilder.card(m, "max");
-	return this;	
-}
-
-WOQLQuery.prototype.cardinality = function(m){
-	if(this.tripleBuilder) this.tripleBuilder.card(m, "cardinality");
-	return this;
-}
-
-WOQLQuery.prototype.min = function(m){
-	if(this.tripleBuilder) this.tripleBuilder.card(m, "min");	
-	return this;
-}
-
-WOQLQuery.prototype.graph = function(g){
-	g = this.cleanGraph(g);
-	var t = (this.type == "triple") ? "quad" : false;
-	if(this.type == "add_triple") t = "add_quad";
-	if(this.type == "delete_triple") t = "delete_quad";
-	if(!this.tripleBuilder){
-		this.tripleBuilder = new TripleBuilder(t, this.cursor);
-	}
-	this.tripleBuilder.graph(g);
-	return this;
-}
-
-WOQLQuery.prototype.domain = function(d){
-	d = this.cleanClass(d);
-	if(this.tripleBuilder) this.tripleBuilder.addPO('rdfs:domain',d);
-	return this;
-}
-
-WOQLQuery.prototype.label = function(l, lang){
-	if(this.tripleBuilder) this.tripleBuilder.label(l, lang);
-	return this;	
-}
-
-WOQLQuery.prototype.comment = function(c, lang){
-	if(this.tripleBuilder) this.tripleBuilder.comment(c, lang);
-	return this;	
-}
-
-WOQLQuery.prototype.parent = function(...p){
-	if(this.tripleBuilder){
-		for(var i = 0 ; i<p.length; i++){
-			var pn = this.cleanClass(p[i]);
-			this.tripleBuilder.addPO('rdfs:subClassOf', pn);
-		}
-	}
-	return this;
-}
-
-WOQLQuery.prototype.entity = function(...p){
-	return this.parent("tcs:Entity");
-}
-
-WOQLQuery.prototype.relationship = function(...p){
-	return this.parent("tcs:Entity");
-}
-
-WOQLQuery.prototype.property = function(p,val){
-	if(this.tripleBuilder) {
-		p = this.cleanPredicate(p);
-		this.tripleBuilder.addPO(p, val);
-	}
-	return this;
-}
-
-WOQLQuery.prototype.star = function(GraphIRI, Subj, Pred, Obj){
-	Subj = (Subj ? this.cleanSubject(Subj) : "v:Subject");
-	Pred = (Pred ? this.cleanPredicate(Pred) : "v:Predicate");
-	Obj = (Obj  ? this.cleanObject(Obj) : "v:Object");
-	GraphIRI = (GraphIRI ? this.cleanGraph(GraphIRI) : false);
-	if(GraphIRI){
-		return this.quad(Subj, Pred, Obj, GraphIRI);
-	}
-	else {
-		return this.triple(Subj, Pred, Obj);
-	}
-}
-
-
-WOQLQuery.prototype.getEverything = function(GraphIRI){
-	if(GraphIRI){
-		GraphIRI = this.cleanGraph(GraphIRI);
-		return this.quad("v:Subject", "v:Predicate", "v:Object", GraphIRI);
-	}
-	else {
-		return this.triple("v:Subject", "v:Predicate", "v:Object");
-	}
-}
-
-WOQLQuery.prototype.getAllDocuments = function(){
-	return this.and(
-		WOQL.triple("v:Document", "rdf:type", "v:Type"),
-		WOQL.sub("v:Type", "tcs:Document")
-	);
-}
-	
-WOQLQuery.prototype.documentMetadata = function(){
-	return this.and(
-		WOQL.triple("v:ID", "rdf:type", "v:Class"),
-		WOQL.sub("v:Class", "tcs:Document"),
-		WOQL.opt().triple("v:ID", "rdfs:label", "v:Label"),
-		WOQL.opt().triple("v:ID", "rdfs:comment", "v:Comment"),
-		WOQL.opt().quad("v:Class", "rdfs:label", "v:Type", "db:schema"),
-		WOQL.opt().quad("v:Class", "rdfs:comment", "v:Type_Comment", "db:schema")
-	);
-}
-
-WOQLQuery.prototype.concreteDocumentClasses = function(){
-	return this.and(
-		WOQL.sub("v:Class", "tcs:Document"),
-		WOQL.not().abstract("v:Class"),
-		WOQL.opt().quad("v:Class", "rdfs:label", "v:Label", "db:schema"),
-		WOQL.opt().quad("v:Class", "rdfs:comment", "v:Comment", "db:schema")
-	);
-}
-
-WOQLQuery.prototype.propertyMetadata = function(){
-	return this.and(
-		WOQL.or(
-			WOQL.quad("v:Property", "rdf:type", "owl:DatatypeProperty", "db:schema"),
-			WOQL.quad("v:Property", "rdf:type", "owl:ObjectProperty", "db:schema")
-		),
-		WOQL.opt().quad("v:Property", "rdfs:range", "v:Range", "db:schema"),
-		WOQL.opt().quad("v:Property", "rdf:type", "v:Type", "db:schema"),
-		WOQL.opt().quad("v:Property", "rdfs:label", "v:Label", "db:schema"),
-		WOQL.opt().quad("v:Property", "rdfs:comment", "v:Comment", "db:schema"),
-		WOQL.opt().quad("v:Property", "rdfs:domain", "v:Domain", "db:schema")
-	);
-}
-
-WOQLQuery.prototype.elementMetadata = function(){
-	return this.and(
-		WOQL.quad("v:Element", "rdf:type", "v:Type", "db:schema"),
-		WOQL.opt().quad("v:Element", "tcs:tag", "v:Abstract", "db:schema"),
-		WOQL.opt().quad("v:Element", "rdfs:label", "v:Label", "db:schema"),
-		WOQL.opt().quad("v:Element", "rdfs:comment", "v:Comment", "db:schema"),
-		WOQL.opt().quad("v:Element", "rdfs:subClassOf", "v:Parent", "db:schema"),
-		WOQL.opt().quad("v:Element", "rdfs:domain", "v:Domain", "db:schema"),
-		WOQL.opt().quad("v:Element", "rdfs:range", "v:Range", "db:schema")
-	);
-}
-
-WOQLQuery.prototype.classMetadata = function(){
-	return this.and(
-		WOQL.quad("v:Element", "rdf:type", "owl:Class", "db:schema"),
-		WOQL.opt().quad("v:Element", "rdfs:label", "v:Label", "db:schema"),
-		WOQL.opt().quad("v:Element", "rdfs:comment", "v:Comment", "db:schema"),
-		WOQL.opt().quad("v:Element", "tcs:tag", "v:Abstract", "db:schema")
-	);
-}
-
-WOQLQuery.prototype.getDataOfClass = function(chosen){
-	return this.and(
-		WOQL.triple("v:Document", "rdf:type", chosen),
-		WOQL.opt().triple("v:Document", "v:Property", "v:Value")
-	);
-}
-
-WOQLQuery.prototype.getDataOfProperty = function(chosen){
-	return this.and(
-		WOQL.triple("v:Document", chosen, "v:Value"),
-		WOQL.opt().triple("v:Document", "rdfs:label", "v:Label")
-	);
-}
-
-WOQLQuery.prototype.documentProperties = function(id){
-	return this.and(
-		WOQL.triple(id, "v:Property", "v:Property_Value"),
-		WOQL.opt().quad("v:Property", "rdfs:label", "v:Property_Label", "db:schema"),
-		WOQL.opt().quad("v:Property", "rdf:type", "v:Property_Type", "db:schema")
-	);
-}
-
-WOQLQuery.prototype.getDocumentConnections = function(id){
-	return this.and(
-		WOQL.or(
-			WOQL.triple(id, "v:Outgoing", "v:Entid"),
-			WOQL.triple("v:Entid", "v:Incoming", id)
-		), 
-		WOQL.isa("v:Entid", "v:Enttype"),
-		WOQL.sub("v:Enttype", "tcs:Document"),
-		WOQL.opt().triple("v:Entid", "rdfs:label", "v:Label"),
-		WOQL.opt().quad("v:Enttype", "rdfs:label", "v:Class_Label", "db:schema")
-	);
-}
-
-WOQLQuery.prototype.getInstanceMeta = function(url){
-	return this.and(
-		WOQL.triple(url, "rdf:type", "v:InstanceType"),
-		WOQL.opt().triple(url, "rdfs:label", "v:InstanceLabel"),
-		WOQL.opt().triple(url, "rdfs:comment", "v:InstanceComment"),
-		WOQL.opt().quad("v:InstanceType", "rdfs:label", "v:ClassLabel", "db:schema")
-	);
-}
-
-WOQLQuery.prototype.simpleGraphQuery = function(){
-	return this.and(
-	    WOQL.triple("v:Source", "v:Edge", "v:Target"),
-	    WOQL.isa("v:Source", "v:Source_Class"),
-	    WOQL.sub("v:Source_Class", "tcs:Document"),
-	    WOQL.isa("v:Target", "v:Target_Class"),
-	    WOQL.sub("v:Target_Class", "tcs:Document"),
-	    WOQL.opt().triple("v:Source", "rdfs:label", "v:Source_Label"),
-	    WOQL.opt().triple("v:Source", "rdfs:comment", "v:Source_Comment"),
-	    WOQL.opt().quad("v:Source_Class", "rdfs:label", "v:Source_Type", "db:schema"),
-	    WOQL.opt().quad("v:Source_Class", "rdfs:comment", "v:Source_Type_Comment", "db:schema"),
-	    WOQL.opt().triple("v:Target", "rdfs:label", "v:Target_Label"),
-	    WOQL.opt().triple("v:Target", "rdfs:comment", "v:Target_Comment"),
-	    WOQL.opt().quad("v:Target_Class", "rdfs:label", "v:Target_Type", "db:schema"),
-	    WOQL.opt().quad("v:Target_Class", "rdfs:comment", "v:Target_Type_Comment", "db:schema"),
-	    WOQL.opt().quad("v:Edge", "rdfs:label", "v:Edge_Type", "db:schema"),
-	    WOQL.opt().quad("v:Edge", "rdfs:comment", "v:Edge_Type_Comment", "db:schema")
-	);
-}
-
-
-/**
- * Queries the schema graph and loads all the ids found there as vocabulary that can be used without prefixes
- * ignoring blank node ids 
- */
-WOQLQuery.prototype.loadVocabulary = function(client){
-	var nw = new WOQLQuery().quad("v:S", "v:P", "v:O", "db:schema");
-	nw.execute(client).then( (result) => {
-		if(result.bindings && result.bindings.length > 0){
-			for(var i = 0; i<result.bindings.length; i++){
-				for(var k in result.bindings[i]){
-					var v = result.bindings[i][k]
-					if(typeof v == "string"){
-						var spl = v.split(":");
-						if(spl.length == 2 && spl[1] && spl[0] != "_"){
-							this.vocab[spl[1]] = v;
-						}
-					}
-				}
-			}
-		}
-	});
-}
-
-
-/**
- * Provides the query with a 'vocabulary' a list of well known predicates that can be used without prefixes mapping: id: prefix:id ...
- */
-WOQLQuery.prototype.setVocabulary = function(vocab){
-	this.vocab = vocab;
-} 
-
-WOQLQuery.prototype.getVocabulary = function(vocab){
-	return this.vocab;
-} 
-
-WOQLQuery.prototype.getLimit = function(){
-	return this.getPagingProperty("limit");
-}
-
-WOQLQuery.prototype.setLimit = function(l){
-	return this.setPagingProperty("limit", l);
-}
-
-WOQLQuery.prototype.isPaged = function(q){
+/**
+ * Returns the value of one of the 'paging' related properties (limit, start,...)
+ */
+WOQLQuery.prototype.getPagingProperty = function(pageprop, q){
 	q = (q ? q : this.query);
-	for (const prop of Object.keys(q)) {
-		if(prop == "limit") return true;
-		else if(this.paging_transitive_properties.indexOf(prop) !== -1){
-			return this.isPaged(q[prop][q[prop].length-1]);
-		}
-	}
-	return false;
-}
-
-WOQLQuery.prototype.getPage = function(){
-	if(this.isPaged()){
-		var psize = this.getLimit();
-		if(this.hasStart()){
-			var s = this.getStart();
-			return (parseInt(s / psize) + 1);
-		}
-		else return 1;
-	}
-	else return false;
-}
-
-WOQLQuery.prototype.setPage = function(pagenum){
-	var pstart = (this.getLimit() * (pagenum - 1));
-	if(this.hasStart()){
-		this.setStart(pstart);
-	}
-	else {
-		this.addStart(pstart);
-	}
-	return this;
-}
-
-WOQLQuery.prototype.nextPage = function(){
-	return this.setPage(this.getPage() + 1);
-}
-	
-WOQLQuery.prototype.firstPage = function(){
-	return this.setPage(1);
-}
-
-WOQLQuery.prototype.previousPage = function(){
-	const npage = this.getPage() - 1;
-	if(npage > 0) this.setPage(npage);
-	return this;
-}
-
-WOQLQuery.prototype.setPageSize = function(size){
-	this.setPagingProperty("limit", size); 
-	if(this.hasStart()){
-		this.setStart(0);
-	}
-	else {
-		this.addStart(0);
-	}
-	return this;
-}
-
-WOQLQuery.prototype.hasSelect = function(){
-	return (this.getPagingProperty("select") ? true : false); 
-}
-
-WOQLQuery.prototype.getSelectVariables = function(q){
-	q = (q ? q : this.query);	
-	for (const prop of Object.keys(q)) {
-		if(prop == "select") {
-			var vars = q[prop].slice(0, q[prop].length - 1);
-			return vars;
-		}
-		else if(this.paging_transitive_properties.indexOf(prop) !== -1){
-			var val = this.getSelectVariables(q[prop][q[prop].length-1]);
-			if(typeof val != "undefined"){
-				return val;
-			}
-		}
-	}
-}
-
-WOQLQuery.prototype.hasStart = function(){
-	return (typeof this.getPagingProperty("start") != "undefined");
-}
-
-WOQLQuery.prototype.getStart = function(){
-	return this.getPagingProperty("start");
-}
-
-WOQLQuery.prototype.setStart = function(start){
-	return this.setPagingProperty("start", start); 
-}
-
-WOQLQuery.prototype.addStart = function(s){
-	if(this.hasStart()) this.setStart(s);
-	else {
-		var nq = {'start': [s, this.query]};
-		this.query = nq;
-	}
-	return this;
-}
-
-
-/**
- * Executes the query using the passed client to connect to a server
- */
-WOQLQuery.prototype.execute = function(client){
-	if(!this.query["@context"]){
-		this.query['@context'] = this.defaultContext(client.connectionConfig.dbURL());
-		var json = this.json();
-	}
-	else {
-		var json = this.json();
-	}
-	if(this.contains_update){
-		return client.select(false, json);		
-		//return client.update(false, json);
-	}
-	else {
-		return client.select(false, json);		
-	}
-}
-
-/*
- * Internal State Control Functions
- * Not part of public API -  
- */
-
- /**
- * Advances internal cursor to support chaining of calls: limit(50).start(50). rather than (limit, [50, (start, [50, (lisp-style (encapsulation)))))
- */
-WOQLQuery.prototype.advanceCursor = function(action, value){
-	this.cursor[action] = [value];
-	this.cursor[action][1] = {};
-	this.cursor = this.cursor[action][1];	
-} 
-
-WOQLQuery.prototype.loadDefaultVocabulary = function(){
-	var vocab = {};
-	vocab.type = "rdf:type";
-	vocab.label = "rdfs:label";
-	vocab.Class = "owl:Class";
-	vocab.DatatypeProperty = "owl:DatatypeProperty"; 
-	vocab.ObjectProperty = "owl:ObjectProperty"; 
-	vocab.Entity = "tcs:Entity"; 
-	vocab.Document = "tcs:Document"; 
-	vocab.Relationship = "tcs:Relationship"; 
-	vocab.temporality = "tcs:temporality"; 
-	vocab.geotemporality = "tcs:geotemporality"; 
-	vocab.geography = "tcs:geography"; 
-	vocab.abstract = "tcs:abstract"; 
-	vocab.comment = "rdfs:comment";
-	vocab.range = "rdfs:range";
-	vocab.domain = "rdfs:domain";
-	vocab.subClassOf = "rdfs:subClassOf";
-	vocab.string = "xsd:string";
-	vocab.integer = "xsd:integer";
-	vocab.decimal = "xsd:decimal";
-	vocab.email = "xdd:email";
-	vocab.json = "xdd:json";
-	vocab.dateTime = "xsd:dateTime";
-	vocab.date = "xsd:date";
-	vocab.coordinate = "xdd:coordinate";
-	vocab.line = "xdd:coordinatePolyline";
-	vocab.polygon = "xdd:coordinatePolygon";
-	return vocab;
-}
-
-WOQLQuery.prototype.defaultContext = function(DB_IRI){
-	let def = {}
-	for(var pref in FrameHelper.standard_urls){
-		def[pref] = FrameHelper.standard_urls[pref];
-	}
-	def.scm = DB_IRI + "/schema#"
-	def.doc = DB_IRI + "/document/"
-	def.db = DB_IRI + "/";
-	return def;
-}
-
-
-
-/** 
- * Called to indicate that this is the last call that is chainable - for example triple pattern matching..
- * 
- */
-WOQLQuery.prototype.last = function(call, subject){
-	this.chain_ended = true;
-	if(call) this.tripleBuilder = new TripleBuilder(call, this.cursor, this.cleanSubject(subject));
-	return this;
-}
-
-WOQLQuery.prototype.lastUpdate = function(call, subj){
-	this.contains_update = true;
-	var ret = this.last(call, subj);
-	return ret;
-}
-
-/**
- * Returns the value of one of the 'paging' related properties (limit, start,...)
- */
-WOQLQuery.prototype.getPagingProperty = function(pageprop, q){
-	q = (q ? q : this.query);	
 	for (const prop of Object.keys(q)) {
 		if(prop == pageprop) return q[prop][0];
 		else if(this.paging_transitive_properties.indexOf(prop) !== -1){
@@ -1462,7 +1040,7 @@
  * Sets the value of one of the paging_transitive_properties properties
  */
 WOQLQuery.prototype.setPagingProperty = function(pageprop, val, q){
-	q = (q ? q : this.query);	
+	q = (q ? q : this.query);
 	for (const prop of Object.keys(q)) {
 		if(prop == pageprop) {
 			q[prop][0] = val;
@@ -1485,8 +1063,8 @@
 			var nq = q[prop][1];
 			var nc = this.getContext(nq);
 			if(nc) return nc;
-		}	
-	}	
+		}
+	}
 }
 
 
@@ -1494,7 +1072,7 @@
  * Retrieves the value of the current json-ld context
  */
 WOQLQuery.prototype.context = function(c){
-	this.cursor['@context'] = c;	
+	this.cursor['@context'] = c;
 }
 
 
@@ -1553,7 +1131,7 @@
 }
 
 WOQLQuery.prototype.uncleanArguments = function(operator, args, indent, show_context){
-	str = '('; 
+	str = '(';
 	const args_take_newlines = ["and", "or"];
 	if(this.hasShortcut(operator, args)){
 		return this.getShortcut(args, indent);
@@ -1577,7 +1155,7 @@
 }
 
 WOQLQuery.prototype.uncleanArgument = function(operator, val, index){
-	//numeric values go out untouched... 
+	//numeric values go out untouched...
 	const numeric_operators = ["limit", "start", "eval", "plus", "minus", "times", "divide", "exp"];
 	if(operator == "isa"){
 		val = (index == 0 ? this.unclean(val, 'subject') : this.unclean(val, 'class'));
@@ -1596,7 +1174,7 @@
 				var varname = entry[1];
 				if(varname.indexOf(":") == -1) varname = "v:" + varname;
 				rhs.push(varname);
-			} 
+			}
 			else {
 				var varname = entry[0];
 				if(varname.indexOf(":") == -1) varname = "v:" + varname;
@@ -1608,13 +1186,12 @@
 		}
 		else {
 			val = JSON.stringify(rhs);
->>>>>>> 8d7b7dfd
 		}
 		return val;
 	}
 	else if(["select"].indexOf(operator) != -1){
 		if(val.substring(0, 2) == "v:") val = val.substring(2);
-	}	
+	}
 	else if(["quad", "add_quad", "delete_quad", "add_triple", "delete_triple", "triple"].indexOf(operator) != -1){
 		switch(index){
 			case 0: val = this.unclean(val, "subject"); break;
@@ -1667,170 +1244,13 @@
 	return JSON.stringify(val);
 }
 
-<<<<<<< HEAD
-
-/*
- * higher level composite queries
- */
-
-WOQLQuery.prototype.abstract = function (varname) {
-	varname = (varname || `v:${FrameHelper.genBNID()}`);
-	return this.quad(varname, 'tcs:tag', 'tcs:abstract', 'db:schema');
-};
-
-WOQLQuery.prototype.getEverything = function(GraphIRI){
-	if(GraphIRI){
-		GraphIRI = this.cleanGraph(GraphIRI);
-		return this.quad("v:Subject", "v:Predicate", "v:Object", GraphIRI);
-	}
-
-	return this.triple('v:Subject', 'v:Predicate', 'v:Object');
-};
-
-WOQLQuery.prototype.getAllDocuments = function () {
-	return this.and(
-		WOQL.triple('v:Document', 'rdf:type', 'v:Type'),
-		WOQL.sub('v:Type', 'tcs:Document')
-	);
-};
-
-WOQLQuery.prototype.documentMetadata = function () {
-	return this.and(
-		WOQL.triple('v:ID', 'rdf:type', 'v:Class'),
-		WOQL.sub('v:Class', 'tcs:Document'),
-		WOQL.opt().triple('v:ID', 'rdfs:label', 'v:Label'),
-		WOQL.opt().triple('v:ID', 'rdfs:comment', 'v:Comment'),
-		WOQL.opt().quad('v:Class', 'rdfs:label', 'v:Type', 'db:schema'),
-		WOQL.opt().quad('v:Class', 'rdfs:comment', 'v:Type_Comment', 'db:schema')
-	);
-};
-
-WOQLQuery.prototype.concreteDocumentClasses = function(){
-	return this.and(
-		WOQL.sub("v:Class", "tcs:Document"),
-		WOQL.not().abstract("v:Class"),
-		WOQL.opt().quad("v:Class", "rdfs:label", "v:Label", "db:schema"),
-		WOQL.opt().quad("v:Class", "rdfs:comment", "v:Comment", "db:schema")
-	);
-}
-
-WOQLQuery.prototype.propertyMetadata = function(){
-	return this.and(
-		WOQL.or(
-			WOQL.quad('v:Property', 'rdf:type', 'owl:DatatypeProperty', 'db:schema'),
-			WOQL.quad('v:Property', 'rdf:type', 'owl:ObjectProperty', 'db:schema')
-		),
-		WOQL.opt().quad('v:Property', 'rdfs:range', 'v:Range', 'db:schema'),
-		WOQL.opt().quad('v:Property', 'rdf:type', 'v:Type', 'db:schema'),
-		WOQL.opt().quad('v:Property', 'rdfs:label', 'v:Label', 'db:schema'),
-		WOQL.opt().quad('v:Property', 'rdfs:comment', 'v:Comment', 'db:schema'),
-		WOQL.opt().quad('v:Property', 'rdfs:domain', 'v:Domain', 'db:schema')
-	);
-};
-
-WOQLQuery.prototype.elementMetadata = function () {
-	return this.and(
-		WOQL.quad("v:Element", "rdf:type", "v:Type", "db:schema"),
-		WOQL.opt().quad("v:Element", "tcs:tag", "v:Abstract", "db:schema"),
-		WOQL.opt().quad("v:Element", "rdfs:label", "v:Label", "db:schema"),
-		WOQL.opt().quad("v:Element", "rdfs:comment", "v:Comment", "db:schema"),
-		WOQL.opt().quad("v:Element", "rdfs:subClassOf", "v:Parent", "db:schema"),
-		WOQL.opt().quad("v:Element", "rdfs:domain", "v:Domain", "db:schema"),
-		WOQL.opt().quad("v:Element", "rdfs:range", "v:Range", "db:schema")
-	);
-};
-
-WOQLQuery.prototype.classMetadata = function () {
-	return this.and(
-		WOQL.quad('v:Element', 'rdf:type', 'owl:Class', 'db:schema'),
-		WOQL.opt().quad('v:Element', 'rdfs:label', 'v:Label', 'db:schema'),
-		WOQL.opt().quad('v:Element', 'rdfs:comment', 'v:Comment', 'db:schema'),
-		WOQL.opt().quad('v:Element', 'tcs:tag', 'v:Abstract', 'db:schema')
-	);
-};
-
-WOQLQuery.prototype.getDataOfClass = function (chosen) {
-	return this.and(
-		WOQL.triple('v:Document', 'rdf:type', chosen),
-		WOQL.opt().triple('v:Document', 'v:Property', 'v:Value')
-	);
-};
-
-WOQLQuery.prototype.getDataOfProperty = function (chosen) {
-	return this.and(
-		WOQL.triple('v:Document', chosen, 'v:Value'),
-		WOQL.opt().triple('v:Document', 'rdfs:label', 'v:Label')
-	);
-};
-
-WOQLQuery.prototype.documentProperties = function (id) {
-	return this.and(
-		WOQL.triple(id, "v:Property", "v:Property_Value"),
-		WOQL.opt().quad("v:Property", "rdfs:label", "v:Property_Label", "db:schema"),
-		WOQL.opt().quad("v:Property", "rdf:type", "v:Property_Type", "db:schema")
-	);
-}
-
-WOQLQuery.prototype.getDocumentConnections = function(id){
-	return this.and(
-		this.or(
-			WOQL.triple(id, "v:Outgoing", "v:Entid"),
-			WOQL.triple("v:Entid", "v:Incoming", id)
-		),
-		WOQL.isa("v:Entid", "v:Enttype"),
-		WOQL.sub("v:Enttype", "tcs:Document"),
-		WOQL.opt().triple("v:Entid", "rdfs:label", "v:Label"),
-		WOQL.opt().quad("v:Enttype", "rdfs:label", "v:Class_Label", "db:schema")
-	);
-};
-
-WOQLQuery.prototype.getInstanceMeta = function (url) {
-	return this.and(
-		WOQL.triple(url, 'rdf:type', 'v:InstanceType'),
-		WOQL.opt().triple(url, 'rdfs:label', 'v:InstanceLabel'),
-		WOQL.opt().triple(url, 'rdfs:comment', 'v:InstanceComment'),
-		WOQL.opt().quad('v:InstanceType', 'rdfs:label', 'v:ClassLabel', 'db:schema')
-	);
-};
-
-WOQLQuery.prototype.simpleGraphQuery = function () {
-	return this.and(
-	    WOQL.triple('v:Source', 'v:Edge', 'v:Target'),
-	    WOQL.isa('v:Source', 'v:Source_Class'),
-	    WOQL.sub('v:Source_Class', 'tcs:Document'),
-	    WOQL.isa('v:Target', 'v:Target_Class'),
-	    WOQL.sub('v:Target_Class', 'tcs:Document'),
-	    WOQL.opt().triple('v:Source', 'rdfs:label', 'v:Source_Label'),
-	    WOQL.opt().triple('v:Source', 'rdfs:comment', 'v:Source_Comment'),
-	    WOQL.opt().quad('v:Source_Class', 'rdfs:label', 'v:Source_Type', 'db:schema'),
-	    WOQL.opt().quad('v:Source_Class', 'rdfs:comment', 'v:Source_Type_Comment', 'db:schema'),
-	    WOQL.opt().triple('v:Target', 'rdfs:label', 'v:Target_Label'),
-	    WOQL.opt().triple('v:Target', 'rdfs:comment', 'v:Target_Comment'),
-	    WOQL.opt().quad('v:Target_Class', 'rdfs:label', 'v:Target_Type', 'db:schema'),
-	    WOQL.opt().quad('v:Target_Class', 'rdfs:comment', 'v:Target_Type_Comment', 'db:schema'),
-	    WOQL.opt().quad('v:Edge', 'rdfs:label', 'v:Edge_Type', 'db:schema'),
-	    WOQL.opt().quad('v:Edge', 'rdfs:comment', 'v:Edge_Type_Comment', 'db:schema')
-	);
-};
-
-WOQLQuery.prototype.unclean = function(s){
-	if(typeof s != "string") return s;
-	if(s.indexOf(":") == -1) return s;
-	if(s.substring(0,4) == "http") return s;
-	var suff = s.split(":")[1];
-	if(this.vocab && this.vocab[suff]){
-		return suff;
-	}
-	return s;
-}
-=======
 WOQLQuery.prototype.argIsSubQuery = function(operator, args){
 	const squery_operators = ["and", "or", "when", "not", "opt"];
 	return (squery_operators.indexOf(operator) !== -1);
 }
 
 /**
- * Goes from the properly prefixed clean internal version of a variable to the WOQL.js unprefixed form 
+ * Goes from the properly prefixed clean internal version of a variable to the WOQL.js unprefixed form
  */
 WOQLQuery.prototype.unclean = function(s, part){
 	if(typeof s != "string") return s;
@@ -1870,11 +1290,10 @@
 
 
 WOQLQuery.prototype.printLine = function(indent, clauses){
-	return "(\n" + nspaces(indent) + "WOQL." + clauses.join(",\n"+ nspaces(indent) + "WOQL.") + "\n" + nspaces(indent - this.indent) + ")";				
-}
-
-
->>>>>>> 8d7b7dfd
+	return "(\n" + nspaces(indent) + "WOQL." + clauses.join(",\n"+ nspaces(indent) + "WOQL.") + "\n" + nspaces(indent - this.indent) + ")";
+}
+
+
 
 
 WOQLQuery.prototype.cleanSubject = function(s){
@@ -1928,15 +1347,6 @@
 	this.g = false;
 }
 
-<<<<<<< HEAD
-TripleBuilder.prototype.graph = function(g){
-	this.g = this.query.cleanGraph(g);
-	if(this.type == "triple") this.type = "quad";
-	if(this.type == "add_triple") this.type = "add_quad";
-	if(this.type == "delete_triple") this.type = "delete_quad";
-	return this;
-};
-=======
 TripleBuilder.prototype.label = function(l, lang){
 	lang = (lang ? lang : "en");
 	var x = this.addPO('rdfs:label', {"@value": l, "@language": lang });
@@ -1947,7 +1357,6 @@
 	lang = (lang ? lang : "en");
 	return this.addPO('rdfs:comment', {"@value": c, "@language": lang});
 }
->>>>>>> 8d7b7dfd
 
 TripleBuilder.prototype.addPO = function(p, o, g){
 	if(this.type){
@@ -1979,7 +1388,7 @@
 	}
 }
 
-TripleBuilder.prototype.getO = function(s, p){ 
+TripleBuilder.prototype.getO = function(s, p){
 	if(this.cursor['and']){
 		for(var i = 0; i<this.cursor['and'].length; i++){
 			var clause = this.cursor['and'][i];
@@ -2037,23 +1446,9 @@
 	return this;
 };
 
-<<<<<<< HEAD
-TripleBuilder.prototype.max = function(m){
-	return this.card(m, "max");
-}
-
-TripleBuilder.prototype.cardinality = function(m){
-	return this.card(m, "cardinality");
-}
-
-
-TripleBuilder.prototype.min = function(m){
-	return this.card(m, "min");
-=======
 TripleBuilder.prototype.isa = function(a){
 	var unit = new WOQLQuery.isa(this.subject, a);
-	this.tb.addEntry(unit);		
->>>>>>> 8d7b7dfd
+	this.tb.addEntry(unit);
 }
 
 TripleBuilder.prototype.graph = function(g){
