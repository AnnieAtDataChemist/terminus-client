/**
 * The WOQL object is a wrapper around the WOQLQuery object
 * Syntactic sugar to allow writing WOQL.triple()... instead of new WOQLQuery().triple()
 * Every function matches one of the public api functions of the woql query object
 */
const UTILS = require('./utils');
const WOQLRule = require('./woqlRule');
const FrameRule = require('./frameRule');

const WOQL = {};

/*
 * We expose all the real woql predicates via the WOQL object,
 * for ease of typing all return a WOQL query object
 */
WOQL.when = function(Query, Update){ return new WOQLQuery().when(Query, Update);}
WOQL.opt = function(query){ return new WOQLQuery().opt(query); }
WOQL.from = function(dburl, query){ return new WOQLQuery().from(dburl, query); }
WOQL.into = function(dburl, query){ return new WOQLQuery().into(dburl, query); }
WOQL.limit = function(limit, query){ return new WOQLQuery().limit(limit, query); }
WOQL.start = function(start, query){ return new WOQLQuery().start(start, query); }
WOQL.select = function(...list){ return new WOQLQuery().select(...list); }
WOQL.or = function(...queries){	return new WOQLQuery().or(...queries); }
WOQL.and = function(...queries){ return new WOQLQuery().and(...queries); }
WOQL.not = function(query){ return new WOQLQuery().not(query); }
WOQL.triple = function(a, b, c){ return new WOQLQuery().triple(a, b, c); }
WOQL.quad = function(a, b, c, d){ return new WOQLQuery().quad(a, b, c, d); }
WOQL.sub = function(a, b){ return new WOQLQuery().sub(a, b); }
WOQL.isa = function(a, b){	return new WOQLQuery().isa(a, b);	}
WOQL.eq = function(a, b){ return new WOQLQuery().eq(a, b);}
WOQL.trim = function(a, b){	return new WOQLQuery().trim(a, b);	}
WOQL.delete = function(JSON_or_IRI){ return new WOQLQuery().delete(JSON_or_IRI);	}
WOQL.delete_triple = function( S, P, O ){ return new WOQLQuery().delete_triple (S, P, O);	}
WOQL.delete_quad = function( S, P, O, G ){ return new WOQLQuery().delete_quad (S, P, O, G); }
WOQL.add_triple = function( S, P, O ){ return new WOQLQuery().add_triple (S, P, O); }
WOQL.add_quad = function( S, P, O, G ){ 	return new WOQLQuery().add_quad (S, P, O, G);}
WOQL.get = function(vars, cols, target){	return new WOQLQuery().get(vars, cols, target); }
WOQL.as = function(map, vari){	return new WOQLQuery().as(map, vari); }
WOQL.remote = function(url){	return new WOQLQuery().remote(url); }
WOQL.file = function(url){	return new WOQLQuery().file(url); }
WOQL.list = function(...vars){	return new WOQLQuery().list(...vars); }
WOQL.order_by = function(gvarlist, query){	return new WOQLQuery().order_by(gvarlist, query); }
WOQL.asc = function(varlist_or_var){	return new WOQLQuery().asc(varlist_or_var); }
WOQL.desc = function(varlist_or_var){	return new WOQLQuery().desc(varlist_or_var); }
WOQL.group_by = function(gvarlist, groupedvar, groupquery, output){	return new WOQLQuery().group_by(gvarlist, groupedvar, groupquery, output); }
WOQL.update = function(Q){	return new WOQLQuery().update(Q); }

/* String and other processing functions */
WOQL.concat = function(list, v){	return new WOQLQuery().concat(list, v); }
WOQL.lower = function(u, l){	return new WOQLQuery().lower(u, l); }
WOQL.pad = function(input, pad, len, output){	return new WOQLQuery().pad(input, pad, len, output); }
WOQL.join = function(...list){	return new WOQLQuery().join(...list); }
WOQL.unique = function(prefix, vari, type){	return new WOQLQuery().unique(prefix, vari, type); }
WOQL.idgen = function(prefix, vari, type, output){	return new WOQLQuery().idgen(prefix, vari, type, output); }
WOQL.typecast = function(vara, type, varb){	return new WOQLQuery().typecast(vara, type, varb); }
WOQL.cast = WOQL.typecast;
WOQL.re = function(pattern, test, matches){	return new WOQLQuery().re(pattern, test, matches); }

WOQL.less = function(v1, v2){	return new WOQLQuery().less(v1, v2); }
WOQL.greater = function(v1, v2){	return new WOQLQuery().greater(v1, v2); }


/* Mathematical Processing */
WOQL.eval = function(arith, v){	return new WOQLQuery().eval(arith, v);}
WOQL.plus = function(...args){	return new WOQLQuery().plus(...args);}
WOQL.minus = function(...args){	return new WOQLQuery().minus(...args); }
WOQL.times = function(...args){	return new WOQLQuery().times(...args); }
WOQL.divide = function(...args){ return new WOQLQuery().divide(...args); }
WOQL.exp = function(a, b){	return new WOQLQuery().exp(a, b); }
WOQL.div = function(...args){	return new WOQLQuery().div(...args); }
WOQL.comment = function(arg){	return new WOQLQuery().comment(arg); }
WOQL.length = function(var1, res){	return new WOQLQuery().length(var1, res);}


//language extensions that can be chained after 'grounded' stuff (clauses with a specific subject) sub, isa, delete_triple, add_triple, delete_quad, add_quad, node
//WOQL.value = function(vars){	return new WOQLQuery().list(vars); }
//These ones are special ones for dealing with the schema only...
WOQL.star = function(G, S, P, O){	return new WOQLQuery().star(G, S, P, O); }
WOQL.add_class = function(classid, graph){	return new WOQLQuery().add_class(classid, graph); }
WOQL.add_property = function(propid, type, graph){	return new WOQLQuery().add_property(propid, type, graph); }
WOQL.delete_class = function(classid, graph){	return new WOQLQuery().delete_class(classid, graph); }
WOQL.delete_property = function(propid, type, graph){	return new WOQLQuery().delete_property(propid, type, graph); }
WOQL.node = function(nodeid, type){	return new WOQLQuery().node(nodeid, type); }

<<<<<<< HEAD
/*
 * Beneath here are pseudo predicates - they belong to the javascript object
 * but not to the WOQL language
 */
//returns empty query object
WOQL.query = function(){	return new WOQLQuery(); }
//loads query from json
WOQL.json = function(json){	return new WOQLQuery().json(json); }

WOQL.rule = function(type){
	if(type && type == "frame") return new FrameRule();
	return new WOQLRule();
}
WOQL.getMatchingRules = function(rules, row, key, context, action){
	return new WOQLRule().getMatchingRules(rules, row, key, context, action);
}

=======
>>>>>>> ce2f2b54
WOQL.insert = function(Node, Type, Graph){
	var q = new WOQLQuery();
	if(Graph){
		return q.add_quad(Node, "rdf:type", q.cleanType(Type), Graph);
	}
	else {
		return q.add_triple(Node, "rdf:type", q.cleanType(Type));
	}
}

WOQL.doctype = function(Type, Graph){
	return new WOQLQuery().add_class(Type, Graph).parent("Document");
}


/*
 * Beneath here are pseudo predicates - they belong to the javascript object
 * but not to the WOQL language
 */
//returns empty query object
WOQL.query = function(){	return new WOQLQuery(); }
//loads query from json
WOQL.json = function(json){	return new WOQLQuery().json(json); }




/**
 * The WOQL Query object implements the WOQL language via the fluent style
 * @param query - json version of query
 * @returns WOQLQuery object
 */
function WOQLQuery(query){
	this.query = (query ? query : {});
	this.cursor = this.query;
	this.chain_ended = false;
	this.contains_update = false;
	// operators which preserve global paging
	this.paging_transitive_properties = ['select', 'from', 'start', 'when', 'opt', 'limit'];
	this.vocab = this.loadDefaultVocabulary();
	//object used to accumulate triples from fragments to support usage like node("x").label("y");
	this.tripleBuilder = false;
	return this;
}

/**
 * Takes an array of variables, an optional array of column names
 */
WOQLQuery.prototype.get = function(arr1, arr2, target){
	if(arr1.json){
		var map = arr1.json();
		target = arr2;
	}
	else {
		var map = this.buildAsClauses(arr1, arr2);
	}
	if(target){
		if(target.json) target = target.json();
		this.cursor['get'] = [map, target];
	}
	else {
		this.cursor['get'] = [map, {}];
		this.cursor = this.cursor["get"][1];
	}
	return this;
}

WOQLQuery.prototype.buildAsClauses = function(vars, cols){
	var clauses = [];
	if(vars && typeof vars == "object" && vars.length){
		for(var i = 0; i<vars.length; i++){
			var v = vars[i];
			if(cols && typeof cols == "object" && cols.length){
				var c = cols[i];
				if(typeof c == "string"){
					c = {"@value": c};
				}
				clauses.push({as: [c, v]});
			}
			else {
				v.as ? clauses.push(v) : clauses.push({as: [v]});
			}
		}
	}
	return clauses;
}

WOQLQuery.prototype.typecast = function(va, type, vb){
	this.cursor['typecast'] = [va, type, vb];
	return this;
}

/**
 * Shorthand of above
 */
WOQLQuery.prototype.cast = WOQLQuery.prototype.typecast;


WOQLQuery.prototype.length = function(va, vb){
	this.cursor['length'] = [va, vb];
	return this;
}

WOQLQuery.prototype.re = function(p, s, m){
	this.cursor['re'] = [p, s, m];
	return this;
}

WOQLQuery.prototype.remote = function(json){
	this.cursor['remote'] = [json];
	return this;
}

WOQLQuery.prototype.file = function(json){
	this.cursor['file'] = [json];
	return this;
}

WOQLQuery.prototype.order_by = function(gvarlist, asc_or_desc, query){
	let ordering = gvarlist;
	if(gvarlist.json) {
		ordering = gvarlist.json();
	}
	if(typeof ordering != "object"){
		ordering = [ordering];
	}
	if(Array.isArray(ordering)){
		const vars = UTILS.addNamespacesToVariables(ordering);
		asc_or_desc = asc_or_desc || "asc";
		ordering = {};
		ordering[asc_or_desc] = vars;
	}
	this.advanceCursor("order_by", ordering);
	if(query){
		this.cursor = (query.json ? query.json() : query);
	}
	return this;
}

WOQLQuery.prototype.asc = function(varlist_or_var){
	if(!Array.isArray(varlist_or_var)){
		varlist_or_var = [varlist_or_var];
	}
	this.cursor["asc"] = varlist_or_var;
	return this;
}

WOQLQuery.prototype.desc = function(varlist_or_var){
	if(!Array.isArray(varlist_or_var)){
		varlist_or_var = [varlist_or_var];
	}
	this.cursor["desc"] = varlist_or_var;
	return this;
}

WOQLQuery.prototype.group_by = function(gvarlist, groupedvar, groupquery, output){
	var args = [];
	this.cursor['group_by'] = args;
	if(gvarlist.json){
		args.push(gvarlist.json());
	}
	if(gvarlist['list']){
		args.push(gvarlist);
	}
	else {
		args.push({'list': gvarlist});
	}
	if(typeof groupedvar == "object" && Array.isArray(groupedvar)){
		const ng = UTILS.addNamespacesToVariables(groupedvar);
		groupedvar = {"list": ng};
	}
	else if(typeof groupedvar == "string"){
		groupedvar = UTILS.addNamespacesToVariables(groupedvar);
	}
	args.push(groupedvar);
	if(output){
		groupquery = groupquery.json ? groupquery.json() : groupquery;
		args.push(groupquery);
	}
	else {
		output = groupquery;
		var sq = {};
		this.cursor = sq;
		args.push(sq);
	}
	args.push(UTILS.addNamespaceToVariable(output));
	return this;
}

WOQLQuery.prototype.idgen = function(prefix, vari, type, mode){
	this.cursor['idgen'] = [prefix];
	if(vari.json){
		this.cursor['idgen'].push(vari.json());
	}
	else if(vari.list){
		this.cursor['idgen'].push(vari);
	}
	else {
		this.cursor['idgen'].push({"list": vari})
	}
	if(mode){
		this.cursor['idgen'].push(mode);
	}
	this.cursor['idgen'].push(type);
	return this;
}


WOQLQuery.prototype.unique = function(prefix, vari, type){
	this.cursor['unique'] = [prefix];
	if(vari.json){
		this.cursor['unique'].push(vari.json());
	}
	else if(vari.list){
		this.cursor['unique'].push(vari);
	}
	else {
		this.cursor['unique'].push({"list": vari})
	}
	this.cursor['unique'].push(type);
	return this;
}


WOQLQuery.prototype.concat = function(list, v){
	if(typeof list == "string"){
		var nlist = list.split(/(v:[\w_]+)\b/);
		var nxlist = [];
		for(var i = 1; i<nlist.length; i++){
			if(nlist[i-1].substring(nlist[i-1].length-1) == "v" && nlist[i].substring(0, 1) == ":"){
				nlist[i-1] = nlist[i-1].substring(0, nlist[i-1].length-1);
				nlist[i] = nlist[i].substring(1);
			}
		}
	}
	else if(list.list){
		var nlist = list.list;
	}
	else if(typeof list == "object"){
		var nlist = list;
	}
	var args = [];
	for(var i = 0; i<nlist.length; i++){
		if(!nlist[i]) continue;
		if(typeof nlist[i] == "string"){
			if(nlist[i].substring(0, 2) == "v:"){
				args.push(nlist[i]);
			}
			else {
				var nvalue = {"@value": nlist[i], "@type": "xsd:string"};
				args.push(nvalue);
			}
		}
		else if(nlist[i]){
			args.push(nlist[i]);
		}
	}
	if(v.indexOf(":") == -1) v = "v:" + v;
	this.cursor['concat'] = [{"list": args}, v];
	return this;
};

WOQLQuery.prototype.lower = function(u, l){
	this.cursor['lower'] = [u, l];
	return this;
};

WOQLQuery.prototype.pad = function(input, pad, len, output){
	this.cursor['pad'] = [input, pad, len, output];
	return this;
}

WOQLQuery.prototype.join = function(...list){
	this.cursor['join'] = list;
	return this;
}

WOQLQuery.prototype.less = function(v1, v2){
	this.cursor['less'] = [v1, v2];
	return this;
}

WOQLQuery.prototype.greater = function(v1, v2){
	this.cursor['greater'] = [v1, v2];
	return this;
}

WOQLQuery.prototype.list  = function(...vars){
	this.cursor['list'] = vars;
	return this;
}


/*
 * json version of query for passing to api
 */
WOQLQuery.prototype.json = function(json){
	if(json){
		this.query = json;
		return this;
	}
	return this.query;
}

/*
 * Functions which take a query as an argument advance the cursor to make the chaining of queries fall
 * into the corrent place in the encompassing json
 */
WOQLQuery.prototype.when = function(Query, Update){
	if(typeof Query == 'boolean'){
		if(Query){
			this.cursor["when"] = [{"true": []}, {}];
		}
		else {
			this.cursor["when"] = [{"false": []}, {}];
		}
	}
	else {
		var q = (Query.json ? Query.json() : Query);
		this.cursor['when'] = [q, {}];
	}
	if(Update){
		var upd = (Update.json ? Update.json() : Update);
		this.cursor["when"][1] = upd;
	}
	this.cursor = this.cursor["when"][1];
	return this;
}

WOQLQuery.prototype.opt = function(query){
	if(query){
		var q = ((typeof query.json == "function") ? query.json() : query);
		this.cursor["opt"] = [q];
	}
	else {
		this.cursor['opt'] = [{}];
		this.cursor = this.cursor["opt"][0];
	}
	return this;
};

WOQLQuery.prototype.from = function(dburl, query){
	this.advanceCursor("from", dburl);
	if(query){
		this.cursor = (query.json ? query.json() : query);
	}
	return this;
}

WOQLQuery.prototype.into = function(dburl, query){
	this.advanceCursor("into", dburl);
	if(query){
		this.cursor = (query.json ? query.json() : query);
	}
	return this;
};

WOQLQuery.prototype.limit = function(limit, query){
	this.advanceCursor("limit", limit);
	if(query){
		this.cursor = (query.json ? query.json() : query);
	}
	return this;
}

WOQLQuery.prototype.start = function(start, query){
	this.advanceCursor("start", start);
	if(query){
		this.cursor = query.json();
	}
	return this;
};

WOQLQuery.prototype.select = function (...list) {
	this.cursor.select = list;
	const index = list.length;
	if (typeof this.cursor.select[index - 1] === 'object') {
		this.cursor.select[index - 1] = this.cursor.select[index - 1].json();
	} else {
		this.cursor.select[index] = {};
		this.cursor = this.cursor.select[index];
	}
	return this;
};

WOQLQuery.prototype.and = function (...queries) {
	this.cursor.and = [];
	for (let i = 0; i < queries.length; i++) {
		if (queries[i].contains_update) this.contains_update = true;
		this.cursor.and.push(queries[i].json());
	}
	return this;
};

WOQLQuery.prototype.or = function (...queries) {
	this.cursor.or = [];
	for (let i = 0; i < queries.length; i++) {
		if (queries[i].contains_update) this.contains_update = true;
		this.cursor.or.push(queries[i].json());
	}
	return this;
};

/**
 * Negation of passed or chained query
 */
WOQLQuery.prototype.not = function (query) {
	if (query) {
		if (query.contains_update) this.contains_update = true;
		if(query.json) query = query.json();
		this.cursor.not = [query];
	} else {
		this.cursor.not = [{}];
		this.cursor = this.cursor.not[0];
	}
	return this;
};

WOQLQuery.prototype.triple = function(a, b, c){
	this.cursor["triple"] = [this.cleanSubject(a),this.cleanPredicate(b),this.cleanObject(c)];
	return this.chainable("triple", this.cleanSubject(a));
}

WOQLQuery.prototype.quad = function(a, b, c, g){
	this.cursor["quad"] = [this.cleanSubject(a),this.cleanPredicate(b),this.cleanObject(c),this.cleanGraph(g)];
	return this.chainable("quad", this.cleanSubject(a));
}

WOQLQuery.prototype.eq = function(a, b){
	this.cursor["eq"] = [this.cleanObject(a),this.cleanObject(b)];
	return this.last();
};

WOQLQuery.prototype.sub = function(a, b){
	if(!b && this.tripleBuilder){
		this.tripleBuilder.sub(this.cleanClass(a));
		return this;
	}
	this.cursor["sub"] = [this.cleanClass(a),this.cleanClass(b)];
	return this.last("sub", a);
}

WOQLQuery.prototype.comment = function(val){
	if(val && val.json){
		this.cursor['comment'] = [val.json()];
	}
	else if(typeof val == "string"){
		this.cursor['comment'] = [{"@value": val, "@language": "en"}];
	}
	else if(typeof val == "object"){
		if(val.length) this.cursor['comment'] = val;
		else this.cursor['comment'] = [val];
	}
	else {
		this.cursor['comment'] = [];
	}
	var last_index = this.cursor['comment'].length;
	this.cursor['comment'][last_index] = {};
	this.cursor = this.cursor['comment'][last_index];
	return this;
}


WOQLQuery.prototype.abstract = function(varname){
	if(varname){
		return this.quad(varname, "tcs:tag", "tcs:abstract", "db:schema");
	}
	else if(this.tripleBuilder){
		this.tripleBuilder.abstract();
	}
	return this;
}

WOQLQuery.prototype.isa = function(a, b){
	if(!b && this.tripleBuilder){
		this.tripleBuilder.isa(this.cleanClass(a));
		return this;
	}
	if(b){
		this.cursor["isa"] = [this.cleanClass(a),this.cleanClass(b)];
		return this.chainable("isa", a);
	}
}

WOQLQuery.prototype.trim = function(a, b){
	this.cursor['trim'] = [a, b];
	return this.chainable('trim', b);
}

WOQLQuery.prototype.eval = function(arith, v){
	arith = arith.json ? arith.json() : arith;
	this.cursor['eval'] = [arith, v];
	return this.chainable('eval', v);
}

WOQLQuery.prototype.plus = function (...args) {
	this.cursor.plus = [];
	for(var i = 0; i < args.length; i++){
		this.cursor.plus.push(args[i].json ? args[i].json() : args[i]);
	}
	return this.last();
};

WOQLQuery.prototype.minus = function (...args) {
	this.cursor.minus = [];
	for(var i = 0; i < args.length; i++){
		this.cursor.minus.push(args[i].json ? args[i].json() : args[i]);
	}
	return this.last();
};

WOQLQuery.prototype.times = function (...args) {
	this.cursor.times = [];
	for(var i = 0; i < args.length; i++){
		this.cursor.times.push(args[i].json ? args[i].json() : args[i]);
	}
	return this.last();
};

WOQLQuery.prototype.divide = function (...args) {
	this.cursor.divide = [];
	for(var i = 0; i < args.length; i++){
		this.cursor.divide.push(args[i].json ? args[i].json() : args[i]);
	}
	return this.last();
};

WOQLQuery.prototype.div = function (...args) {
	this.cursor.div = [];
	for(var i = 0; i < args.length; i++){
		this.cursor.div.push(args[i].json ? args[i].json() : args[i]);
	}
	return this.last();
};

WOQLQuery.prototype.exp = function (a, b) {
	a = (a.json ? a.json() : a);
	b = (b.json ? b.json() : b);
	this.cursor.exp = [a, b];
	return this.last();
};

WOQLQuery.prototype.delete = function (JSON_or_IRI) {
	this.cursor.delete = [JSON_or_IRI];
	return this.lastUpdate();
};

WOQLQuery.prototype.delete_triple = function( Subject, Predicate, Object_or_Literal ){
	this.cursor['delete_triple'] = [this.cleanSubject(Subject),this.cleanPredicate(Predicate),this.cleanObject(Object_or_Literal)];
	return this.chainableUpdate('delete_triple', Subject);
}

WOQLQuery.prototype.add_triple = function( Subject, Predicate, Object_or_Literal ){
	this.cursor['add_triple'] =[this.cleanSubject(Subject),this.cleanPredicate(Predicate),this.cleanObject(Object_or_Literal)];
	return this.chainableUpdate('add_triple', Subject);
}

WOQLQuery.prototype.delete_quad = function( Subject, Predicate, Object_or_Literal, Graph ){
	this.cursor['delete_quad'] =[this.cleanSubject(Subject),this.cleanPredicate(Predicate),this.cleanObject(Object_or_Literal),this.cleanGraph(Graph)];
	return this.chainableUpdate('delete_quad', Subject);
}

WOQLQuery.prototype.add_quad = function( Subject, Predicate, Object_or_Literal, Graph){
	this.cursor['add_quad'] = [this.cleanSubject(Subject),this.cleanPredicate(Predicate),this.cleanObject(Object_or_Literal),this.cleanGraph(Graph)];
	return this.chainableUpdate("add_quad", Subject);
}

WOQLQuery.prototype.update = function(woql){
	this.cursor['update'] = [ woql.json() ];
	return this.lastUpdate();
}

/**
 * Schema manipulation shorthand
 */
WOQLQuery.prototype.add_class = function(c, graph){
	if(c){
		graph = (graph ? this.cleanGraph(graph) : "db:schema");
		c = (c.indexOf(":") == -1) ? "scm:" + c : c;
		this.adding_class = c;
		this.add_quad(c,"rdf:type","owl:Class",graph);
	}
	return this;
}

WOQLQuery.prototype.add_property = function(p, t, g){
	t = (t ? t : "xsd:string");
	if(p){
		var graph = (g ? this.cleanGraph(g) : "db:schema");
		p = (p.indexOf(":") == -1) ?  "scm:" + p : p;
		t = (t.indexOf(":") == -1) ? this.cleanType(t) : t ;
		var tc = this.cursor;
		var pref = t.split(":");
		if(pref[0] && (pref[0] == "xdd" || pref[0] == "xsd")) {
		    this.and(
				WOQL.add_quad(p, "rdf:type", "owl:DatatypeProperty", graph),
				WOQL.add_quad(p, "rdfs:range", t, graph)
			);
		}
		else {
			this.and(
				WOQL.add_quad(p, "rdf:type", "owl:ObjectProperty", graph),
				WOQL.add_quad(p, "rdfs:range", t, graph)
			);
		}
	}
	return this.chainableUpdate("add_quad", p);
}

WOQLQuery.prototype.delete_class = function(c, graph){
	if(c){
		graph = (graph ? this.cleanGraph(graph) : "db:schema");
		c = (c.indexOf(":") == -1) ?  "scm:" + c : c;
		return this.and(
			WOQL.delete_quad(c, "v:All", "v:Al2", graph),
			WOQL.opt().delete_quad("v:Al3", "v:Al4", c, graph)
		);
	}
	return this;
}

WOQLQuery.prototype.delete_property = function(p, graph){
	if(p){
		graph = (graph ? this.cleanGraph(graph) : "db:schema");
		p = (p.indexOf(":") == -1) ? "scm:" + p : p;
		return this.and(
			WOQL.delete_quad(p, "v:All", "v:Al2", graph),
			WOQL.delete_quad("v:Al3", "v:Al4", p, graph)
		);
	}
	return this;
}

/**
 * Language elements that cannot be invoked from the top level and therefore are not exposed in the WOQL api
 */
WOQLQuery.prototype.as = function(a, b){
	if(!a || !b) return;
	if(!this.asArray){
		this.asArray = true;
		this.query = [];
	}
	b = (b.indexOf(":") == -1 ? "v:" + b : b);
	var val = (typeof a == "object" ? a : { "@value" : a});
	this.query.push({as: [val, b]});
	return this;
}

/**
 * WOQL API
 */

WOQLQuery.prototype.node = function(node, type){
	type = (type ? type : "triple");
	this.tripleBuilder = new TripleBuilder(type, this.cursor, node);
	return this;
}

WOQLQuery.prototype.max = function(m){
	if(this.tripleBuilder) this.tripleBuilder.card(m, "max");
	return this;
}

WOQLQuery.prototype.cardinality = function(m){
	if(this.tripleBuilder) this.tripleBuilder.card(m, "cardinality");
	return this;
}

WOQLQuery.prototype.min = function(m){
	if(this.tripleBuilder) this.tripleBuilder.card(m, "min");
	return this;
}

WOQLQuery.prototype.graph = function(g){
	g = this.cleanGraph(g);
	var t = (this.type == "triple") ? "quad" : false;
	if(this.type == "add_triple") t = "add_quad";
	if(this.type == "delete_triple") t = "delete_quad";
	if(!this.tripleBuilder){
		this.tripleBuilder = new TripleBuilder(t, this.cursor);
	}
	this.tripleBuilder.graph(g);
	return this;
}

WOQLQuery.prototype.domain = function(d){
	d = this.cleanClass(d);
	if(this.tripleBuilder) this.tripleBuilder.addPO('rdfs:domain',d);
	return this;
}

WOQLQuery.prototype.label = function(l, lang){
	if(this.tripleBuilder) this.tripleBuilder.label(l, lang);
	return this;
}

WOQLQuery.prototype.description = function(c, lang){
	if(this.tripleBuilder) this.tripleBuilder.description(c, lang);
	return this;
}

WOQLQuery.prototype.parent = function(...p){
	if(this.tripleBuilder){
		for(var i = 0 ; i<p.length; i++){
			var pn = this.cleanClass(p[i]);
			this.tripleBuilder.addPO('rdfs:subClassOf', pn);
		}
	}
	return this;
}

WOQLQuery.prototype.entity = function(...p){
	return this.parent("tcs:Entity");
}

WOQLQuery.prototype.relationship = function(...p){
	return this.parent("tcs:Entity");
}

WOQLQuery.prototype.property = function(p,val){
	if(this.tripleBuilder) {
		if(this.adding_class){
			var nwoql = WOQL.add_property(p, val).domain(this.adding_class);
			nwoql.query.and.push(this.json());
			nwoql.adding_class = this.adding_class;
			return nwoql;
		}
		else {
			p = this.cleanPredicate(p);
			this.tripleBuilder.addPO(p, val);
		}
	}
	return this;
}

WOQLQuery.prototype.star = function(GraphIRI, Subj, Pred, Obj){
	Subj = (Subj ? this.cleanSubject(Subj) : "v:Subject");
	Pred = (Pred ? this.cleanPredicate(Pred) : "v:Predicate");
	Obj = (Obj  ? this.cleanObject(Obj) : "v:Object");
	GraphIRI = (GraphIRI ? this.cleanGraph(GraphIRI) : false);
	if(GraphIRI){
		return this.quad(Subj, Pred, Obj, GraphIRI);
	}
	else {
		//console.log(Subj, Pred, Obj);
		return this.triple(Subj, Pred, Obj);
	}
}

/**
 * These are composite functions, the above are primitives
 */
WOQLQuery.prototype.getEverything = function(GraphIRI){
	if(GraphIRI){
		GraphIRI = this.cleanGraph(GraphIRI);
		return this.quad("v:Subject", "v:Predicate", "v:Object", GraphIRI);
	}
	else {
		return this.triple("v:Subject", "v:Predicate", "v:Object");
	}
}

WOQLQuery.prototype.getAllDocuments = function(){
	return this.and(
		WOQL.triple("v:Subject", "rdf:type", "v:Type"),
		WOQL.sub("v:Type", "tcs:Document")
	);
}

WOQLQuery.prototype.documentMetadata = function(){
	return this.and(
		WOQL.triple("v:ID", "rdf:type", "v:Class"),
		WOQL.sub("v:Class", "tcs:Document"),
		WOQL.opt().triple("v:ID", "rdfs:label", "v:Label"),
		WOQL.opt().triple("v:ID", "rdfs:comment", "v:Comment"),
		WOQL.opt().quad("v:Class", "rdfs:label", "v:Type", "db:schema"),
		WOQL.opt().quad("v:Class", "rdfs:comment", "v:Type_Comment", "db:schema")
	);
}

WOQLQuery.prototype.concreteDocumentClasses = function(){
	return this.and(
		WOQL.sub("v:Class", "tcs:Document"),
		WOQL.not().abstract("v:Class"),
		WOQL.opt().quad("v:Class", "rdfs:label", "v:Label", "db:schema"),
		WOQL.opt().quad("v:Class", "rdfs:comment", "v:Comment", "db:schema")
	);
}

WOQLQuery.prototype.propertyMetadata = function(){
	return this.and(
		WOQL.or(
			WOQL.quad("v:Property", "rdf:type", "owl:DatatypeProperty", "db:schema"),
			WOQL.quad("v:Property", "rdf:type", "owl:ObjectProperty", "db:schema")
		),
		WOQL.opt().quad("v:Property", "rdfs:range", "v:Range", "db:schema"),
		WOQL.opt().quad("v:Property", "rdf:type", "v:Type", "db:schema"),
		WOQL.opt().quad("v:Property", "rdfs:label", "v:Label", "db:schema"),
		WOQL.opt().quad("v:Property", "rdfs:comment", "v:Comment", "db:schema"),
		WOQL.opt().quad("v:Property", "rdfs:domain", "v:Domain", "db:schema")
	);
}

WOQLQuery.prototype.elementMetadata = function(){
	return this.and(
		WOQL.quad("v:Element", "rdf:type", "v:Type", "db:schema"),
		WOQL.opt().quad("v:Element", "tcs:tag", "v:Abstract", "db:schema"),
		WOQL.opt().quad("v:Element", "rdfs:label", "v:Label", "db:schema"),
		WOQL.opt().quad("v:Element", "rdfs:comment", "v:Comment", "db:schema"),
		WOQL.opt().quad("v:Element", "rdfs:subClassOf", "v:Parent", "db:schema"),
		WOQL.opt().quad("v:Element", "rdfs:domain", "v:Domain", "db:schema"),
		WOQL.opt().quad("v:Element", "rdfs:range", "v:Range", "db:schema")
	);
}

WOQLQuery.prototype.classMetadata = function(){
	return this.and(
		WOQL.quad("v:Element", "rdf:type", "owl:Class", "db:schema"),
		WOQL.opt().quad("v:Element", "rdfs:label", "v:Label", "db:schema"),
		WOQL.opt().quad("v:Element", "rdfs:comment", "v:Comment", "db:schema"),
		WOQL.opt().quad("v:Element", "tcs:tag", "v:Abstract", "db:schema")
	);
}

WOQLQuery.prototype.getDataOfClass = function(chosen){
	return this.and(
		WOQL.triple("v:Subject", "rdf:type", chosen),
		WOQL.opt().triple("v:Subject", "v:Property", "v:Value")
	);
}

WOQLQuery.prototype.getDataOfProperty = function(chosen){
	return this.and(
		WOQL.triple("v:Subject", chosen, "v:Value"),
		WOQL.opt().triple("v:Subject", "rdfs:label", "v:Label")
	);
}

WOQLQuery.prototype.documentProperties = function(id){
	return this.and(
		WOQL.triple(id, "v:Property", "v:Property_Value"),
		WOQL.opt().quad("v:Property", "rdfs:label", "v:Property_Label", "db:schema"),
		WOQL.opt().quad("v:Property", "rdf:type", "v:Property_Type", "db:schema")
	);
}

WOQLQuery.prototype.getDocumentConnections = function(id){
	return this.and(
		WOQL.or(
			WOQL.triple(id, "v:Outgoing", "v:Entid"),
			WOQL.triple("v:Entid", "v:Incoming", id)
		),
		WOQL.isa("v:Entid", "v:Enttype"),
		WOQL.sub("v:Enttype", "tcs:Document"),
		WOQL.opt().triple("v:Entid", "rdfs:label", "v:Label"),
		WOQL.opt().quad("v:Enttype", "rdfs:label", "v:Class_Label", "db:schema")
	);
}

WOQLQuery.prototype.getInstanceMeta = function(url){
	return this.and(
		WOQL.triple(url, "rdf:type", "v:InstanceType"),
		WOQL.opt().triple(url, "rdfs:label", "v:InstanceLabel"),
		WOQL.opt().triple(url, "rdfs:comment", "v:InstanceComment"),
		WOQL.opt().quad("v:InstanceType", "rdfs:label", "v:ClassLabel", "db:schema")
	);
}

WOQLQuery.prototype.simpleGraphQuery = function(){
	return this.and(
	    WOQL.triple("v:Source", "v:Edge", "v:Target"),
	    WOQL.isa("v:Source", "v:Source_Class"),
	    WOQL.sub("v:Source_Class", "tcs:Document"),
	    WOQL.isa("v:Target", "v:Target_Class"),
	    WOQL.sub("v:Target_Class", "tcs:Document"),
	    WOQL.opt().triple("v:Source", "rdfs:label", "v:Source_Label"),
	    WOQL.opt().triple("v:Source", "rdfs:comment", "v:Source_Comment"),
	    WOQL.opt().quad("v:Source_Class", "rdfs:label", "v:Source_Type", "db:schema"),
	    WOQL.opt().quad("v:Source_Class", "rdfs:comment", "v:Source_Type_Comment", "db:schema"),
	    WOQL.opt().triple("v:Target", "rdfs:label", "v:Target_Label"),
	    WOQL.opt().triple("v:Target", "rdfs:comment", "v:Target_Comment"),
	    WOQL.opt().quad("v:Target_Class", "rdfs:label", "v:Target_Type", "db:schema"),
	    WOQL.opt().quad("v:Target_Class", "rdfs:comment", "v:Target_Type_Comment", "db:schema"),
	    WOQL.opt().quad("v:Edge", "rdfs:label", "v:Edge_Type", "db:schema"),
	    WOQL.opt().quad("v:Edge", "rdfs:comment", "v:Edge_Type_Comment", "db:schema")
	);
}


/**
 * Queries the schema graph and loads all the ids found there as vocabulary that can be used without prefixes
 * ignoring blank node ids
 */
WOQLQuery.prototype.loadVocabulary = function(client){
	var nw = new WOQLQuery().quad("v:S", "v:P", "v:O", "db:schema");
	nw.execute(client).then( (result) => {
		if(result.bindings && result.bindings.length > 0){
			for(var i = 0; i<result.bindings.length; i++){
				for(var k in result.bindings[i]){
					var v = result.bindings[i][k]
					if(typeof v == "string"){
						var spl = v.split(":");
						if(spl.length == 2 && spl[1] && spl[0] != "_"){
							this.vocab[spl[0]] = spl[1];
						}
					}
				}
			}
		}
	});
}


/**
 * Provides the query with a 'vocabulary' a list of well known predicates that can be used without prefixes mapping: id: prefix:id ...
 */
WOQLQuery.prototype.setVocabulary = function(vocab){
	this.vocab = vocab;
}

WOQLQuery.prototype.getVocabulary = function(vocab){
	return this.vocab;
}

WOQLQuery.prototype.getLimit = function(){
	return this.getPagingProperty("limit");
}

WOQLQuery.prototype.setLimit = function(l){
	return this.setPagingProperty("limit", l);
}

WOQLQuery.prototype.isPaged = function(q){
	q = (q ? q : this.query);
	for (const prop of Object.keys(q)) {
		if(prop == "limit") return true;
		else if(this.paging_transitive_properties.indexOf(prop) !== -1){
			return this.isPaged(q[prop][q[prop].length-1]);
		}
	}
	return false;
}

WOQLQuery.prototype.getPage = function(){
	if(this.isPaged()){
		var psize = this.getLimit();
		if(this.hasStart()){
			var s = this.getStart();
			return (parseInt(s / psize) + 1);
		}
		else return 1;
	}
	else return false;
}

WOQLQuery.prototype.setPage = function(pagenum){
	var pstart = (this.getLimit() * (pagenum - 1));
	if(this.hasStart()){
		this.setStart(pstart);
	}
	else {
		this.addStart(pstart);
	}
	return this;
}

WOQLQuery.prototype.nextPage = function(){
	return this.setPage(this.getPage() + 1);
}

WOQLQuery.prototype.firstPage = function(){
	return this.setPage(1);
}

WOQLQuery.prototype.previousPage = function(){
	const npage = this.getPage() - 1;
	if(npage > 0) this.setPage(npage);
	return this;
}

WOQLQuery.prototype.setPageSize = function(size){
	this.setPagingProperty("limit", size);
	if(this.hasStart()){
		this.setStart(0);
	}
	else {
		this.addStart(0);
	}
	return this;
}

WOQLQuery.prototype.hasSelect = function(){
	return (this.getPagingProperty("select") ? true : false);
}

WOQLQuery.prototype.getSelectVariables = function(q){
	q = (q ? q : this.query);
	for (const prop of Object.keys(q)) {
		if(prop == "select") {
			var vars = q[prop].slice(0, q[prop].length - 1);
			return vars;
		}
		else if(this.paging_transitive_properties.indexOf(prop) !== -1){
			var val = this.getSelectVariables(q[prop][q[prop].length-1]);
			if(typeof val != "undefined"){
				return val;
			}
		}
	}
}

WOQLQuery.prototype.hasStart = function(){
	return (typeof this.getPagingProperty("start") != "undefined");
}

WOQLQuery.prototype.getStart = function(){
	return this.getPagingProperty("start");
}

WOQLQuery.prototype.setStart = function(start){
	return this.setPagingProperty("start", start);
}

WOQLQuery.prototype.addStart = function(s){
	if(this.hasStart()) this.setStart(s);
	else {
		var nq = {'start': [s, this.query]};
		this.query = nq;
	}
	return this;
}


/**
 * Executes the query using the passed client to connect to a server
 */
WOQLQuery.prototype.execute = function(client){
	if(!this.query["@context"]){
		this.query['@context'] = this.defaultContext(client.connectionConfig.dbURL());
		var json = this.json();
	}
	else {
		var json = this.json();
	}
	if(this.contains_update){
		return client.select(false, json);
		//return client.update(false, json);
	}
	else {
		return client.select(false, json);
	}
}

/*
 * Internal State Control Functions
 * Not part of public API -
 */

 /**
 * Advances internal cursor to support chaining of calls: limit(50).start(50). rather than (limit, [50, (start, [50, (lisp-style (encapsulation)))))
 */
WOQLQuery.prototype.advanceCursor = function(action, value){
	this.cursor[action] = [value];
	this.cursor[action][1] = {};
	this.cursor = this.cursor[action][1];
}

WOQLQuery.prototype.loadDefaultVocabulary = function(){
	var vocab = {};
	vocab.type = "rdf:type";
	vocab.label = "rdfs:label";
	vocab.Class = "owl:Class";
	vocab.DatatypeProperty = "owl:DatatypeProperty";
	vocab.ObjectProperty = "owl:ObjectProperty";
	vocab.Entity = "tcs:Entity";
	vocab.Document = "tcs:Document";
	vocab.Relationship = "tcs:Relationship";
	vocab.temporality = "tcs:temporality";
	vocab.geotemporality = "tcs:geotemporality";
	vocab.geography = "tcs:geography";
	vocab.abstract = "tcs:abstract";
	vocab.comment = "rdfs:comment";
	vocab.range = "rdfs:range";
	vocab.domain = "rdfs:domain";
	vocab.subClassOf = "rdfs:subClassOf";
	vocab.string = "xsd:string";
	vocab.integer = "xsd:integer";
	vocab.decimal = "xsd:decimal";
	vocab.email = "xdd:email";
	vocab.json = "xdd:json";
	vocab.dateTime = "xsd:dateTime";
	vocab.date = "xsd:date";
	vocab.coordinate = "xdd:coordinate";
	vocab.line = "xdd:coordinatePolyline";
	vocab.polygon = "xdd:coordinatePolygon";
	return vocab;
}

WOQLQuery.prototype.defaultContext = function(DB_IRI){
	let def = {}
	for(var pref in UTILS.standard_urls){
		def[pref] = UTILS.standard_urls[pref];
	}
	def.scm = DB_IRI + "/schema#"
	def.doc = DB_IRI + "/document/"
	def.db = DB_IRI + "/";
	return def;
}



/**
 * Called to indicate that this is the last call in constructing a complete woql query object
 *
 */
WOQLQuery.prototype.last = function(){
	this.chain_ended = true;
	return this;
}

/**
 * Called to inidicate that this is the last call in constructing a complete WOQL update query
 */
WOQLQuery.prototype.lastUpdate = function(){
	this.contains_update = true;
	this.last();
	return this;
}

/**
 * Called to indicate internally that this is a chainable update - by setting the subject and call of the Triple Builder object which is used to build further triples
 */
WOQLQuery.prototype.chainable = function(call, subj){
	this.tripleBuilder = new TripleBuilder(call, this.cursor, this.cleanSubject(subj));
	this.last();
	return this;
}

/**
 * Called to indicate internally that this is a chainable update - by setting the subject and call of the Triple Builder object which is used to build further triples
 */
WOQLQuery.prototype.chainableUpdate = function(call, subj){
	this.tripleBuilder = new TripleBuilder(call, this.cursor, this.cleanSubject(subj));
	return this.lastUpdate();
}


/**
 * Returns the value of one of the 'paging' related properties (limit, start,...)
 */
WOQLQuery.prototype.getPagingProperty = function(pageprop, q){
	q = (q ? q : this.query);
	for (const prop of Object.keys(q)) {
		if(prop == pageprop) return q[prop][0];
		else if(this.paging_transitive_properties.indexOf(prop) !== -1){
			var val = this.getPagingProperty(pageprop, q[prop][q[prop].length-1]);
			if(typeof val != "undefined"){
				return val;
			}
		}
	}
}

/**
 * Sets the value of one of the paging_transitive_properties properties
 */
WOQLQuery.prototype.setPagingProperty = function(pageprop, val, q){
	q = (q ? q : this.query);
	for (const prop of Object.keys(q)) {
		if(prop == pageprop) {
			q[prop][0] = val;
		}
		else if(this.paging_transitive_properties.indexOf(prop) !== -1){
			this.setPagingProperty(pageprop, val, q[prop][q[prop].length-1]);
		}
	}
	return this;
}

/**
 * Retrieves the value of the current json-ld context
 */
WOQLQuery.prototype.getContext = function(q){
	q = (q ? q : this.query);
	for (const prop of Object.keys(q)) {
		if(prop == "@context") return q[prop];
		if(this.paging_transitive_properties.indexOf(prop) !== -1){
			var nq = q[prop][1];
			var nc = this.getContext(nq);
			if(nc) return nc;
		}
	}
}


/**
 * Retrieves the value of the current json-ld context
 */
WOQLQuery.prototype.context = function(c){
	this.cursor['@context'] = c;
}


/*
* Transforms from internal json representation to human writable WOQL.js format
*/
WOQLQuery.prototype.prettyPrint = function(indent, show_context, q, fluent){
	if(!this.indent) this.indent = indent;
	q = (q ? q : this.query);
	var str = "";
	const newlining_operators = ["get", "from", "into"];
	for(var operator in q){
		//ignore context in pretty print
		if(operator == "@context") {
			if( show_context){
				var c = this.getContext();
				if(c) str += "@context: " + JSON.stringify(c) + "\n";
			}
			continue;
		}
		//statement starts differently depending on indent and whether it is fluent style or regular function style
		str += this.getWOQLPrelude(operator, fluent, indent - this.indent);
		var val = q[operator];
		if(this.isChainable(operator, val[val.length-1])){
			//all arguments up until the last are regular function arguments
			str += this.uncleanArguments(operator,  val.slice(0, val.length-1), indent, show_context);
			if(newlining_operators.indexOf(operator) !== -1){
				//some fluent function calls demand a linebreak..
				str += "\n" + nspaces(indent-this.indent);
			}
			//recursive call to query included in tail
			str += this.prettyPrint(indent, show_context, val[val.length-1], true);
		}
		else {
			//non chainable operators all live inside the function call parameters
			str += this.uncleanArguments(operator,  val, indent, show_context);
		}
	}
	//remove any trailing dots in the chain (only exist in incompletely specified queries)
	if(str.substring(str.length-1) == "."){
		str = str.substring(0, str.length-1);
	}
	return str;
}

/**
 * Gets the starting characters for a WOQL query - varies depending on how the query is invoked and how indented it is
 */
WOQLQuery.prototype.getWOQLPrelude = function(operator, fluent, inline){
	if(operator === "true" || operator === "false"){
		return operator;
	}
	if(fluent){
		return "." + operator;
	}
	return (inline ? "\n" + nspaces(inline) : "") + "WOQL." + operator;
}

/**
 * Determines whether a given operator can have a chained query as its last argument
 */
WOQLQuery.prototype.isChainable = function(operator, lastArg){
	const non_chaining_operators = ["and", "or"];
	if(lastArg && typeof lastArg == "object" && typeof lastArg['@value'] == "undefined"  && typeof lastArg['@type'] == "undefined"  && typeof lastArg['value'] == "undefined" && non_chaining_operators.indexOf(operator) == -1){
		return true;
	}
	return false;
}

/**
 * Transforms arguments to WOQL functions from the internal (clean) version, to the WOQL.js human-friendly version
 */
WOQLQuery.prototype.uncleanArguments = function(operator, args, indent, show_context){
	str = '(';
	const args_take_newlines = ["and", "or"];
	if(this.hasShortcut(operator, args)){
		return this.getShortcut(args, indent);
	}
	else {
		for(var i = 0; i<args.length; i++){
			if(this.argIsSubQuery(operator, args[i], i)){
				str += this.prettyPrint(indent + this.indent, show_context, args[i], false);
			}
			else if(operator == "get" && i == 0){ // weird one, needs special casing
				str += "\n" + nspaces(indent-this.indent) + "WOQL";
				for(var j = 0; j < args[0].length; j++){
					var myas = (args[0][j].as ? args[0][j].as : args[0][j]);
					var lhs = myas[0];
					var rhs = myas[1];
					if(typeof lhs == "object" && lhs['@value']){
						lhs = lhs['@value'];
					}
					if(typeof lhs == "object") {
						lhs = JSON.stringify(lhs);
					}
					else {
						lhs = '"' + lhs + '"'
					}
					str += '.as(' + lhs;
					if(rhs) str += ', "' + rhs + '"';
					str += ")";
					str += "\n" + nspaces(indent);
				}
			}
			else {
				str += this.uncleanArgument(operator, args[i], i, args);
			}
			if(i < args.length -1) str +=  ',';
		}
	}
	if(args_take_newlines.indexOf(operator) != -1){
		str += "\n" + nspaces(indent-this.indent);
	}
	str += ")";
	return str;
}


/**
 * Passed as arguments: 1) the operator (and, triple, not, opt, etc)
 * 2) the value of the argument
 * 3) the index (position) of the argument.
 */
WOQLQuery.prototype.uncleanArgument = function(operator, val, index, allArgs){
	//numeric values go out untouched...
	const numeric_operators = ["limit", "start", "eval", "plus", "minus", "times", "divide", "exp", "div"];
	if(operator == "isa"){
		val = (index == 0 ? this.unclean(val, 'subject') : this.unclean(val, 'class'));
	}
	else if(operator == "sub"){
		val = this.unclean(val, 'class');
	}
	else if(["select"].indexOf(operator) != -1){
		if(val.substring(0, 2) == "v:") val = val.substring(2);
	}
	else if(["quad", "add_quad", "delete_quad", "add_triple", "delete_triple", "triple"].indexOf(operator) != -1){
		switch(index){
			case 0: val = this.unclean(val, "subject"); break;
			case 1: val = this.unclean(val, "predicate"); break;
			case 2: val = this.unclean(val, "object"); break;
			case 3: val = this.unclean(val, "graph"); break;
		}
	}
	if(typeof val == "object"){
		if(operator == "concat" && index == 0){
			var cstr = "";
			if(val.list){
				for(var i = 0 ; i<val.list.length; i++){
					if(val.list[i]['@value']) cstr += val.list[i]['@value'];
					else cstr += val.list[i];
				}
			}
			var oval = '"' + cstr + '"';
		}
		else {
			var oval = this.uncleanObjectArgument(operator, val, index);
		}
		return oval;
	}
	//else if(numeric_operators.indexOf(operator) !== -1){
	//	return val;
	//}
	if(typeof val == "string"){
		return '"' + val + '"';
	}
	return val;
}



WOQLQuery.prototype.uncleanObjectArgument = function(operator, val, index){
	if(val['@value'] && (val['@language'] || (val['@type'] && val['@type'] == "xsd:string"))) return '"' + val['@value'] + '"';
	if(val['@value'] && (val['@type'] && val['@type'] == "xsd:integer")) return val['@value'];
	if(val['list']) {
		var nstr = "[";
		for(var i = 0 ; i<val['list'].length; i++){
			if(typeof val['list'][i] == "object"){
				nstr += this.uncleanObjectArgument("list", val['list'][i], i);
			}
			else {
				nstr += '"' + val['list'][i] + '"';
			}
			if(i < val['list'].length-1){
				nstr += ",";
			}
		}
		nstr += "]";
		return nstr;
	}
	return JSON.stringify(val);
}

WOQLQuery.prototype.argIsSubQuery = function(operator, arg, index){
	const squery_operators = ["and", "or", "when", "not", "opt", "exp", "minus", "div", "divide", "plus", "multiply"];
	if(squery_operators.indexOf(operator) !== -1){
		if(arg && typeof arg != "object") return false;
		return true;
	}
	if(operator == "group_by" && index == 2) return true;
	else return false;
}

/**
 * Goes from the properly prefixed clean internal version of a variable to the WOQL.js unprefixed form
 */
WOQLQuery.prototype.unclean = function(s, part){
	if(typeof s != "string") return s;
	if(s.indexOf(":") == -1) return s;
	if(s.substring(0,4) == "http") return s;
	var suff = s.split(":")[1];
	if(this.vocab && this.vocab[suff] && this.vocab[suff] == s){
		return suff;
	}
	if(!part) return s;
	if(part == "subject" && (s.split(":")[0] == "doc")) return suff;
	if(part == "class" && (s.split(":")[0] == "scm")) return suff;
	if(part == "predicate" && (s.split(":")[0] == "scm")) return suff;
	if(part == "type" && (s.split(":")[0] == "scm")) return suff;
	if(part == "graph" && (s.split(":")[0] == "db")) return suff;
	return s;
}

WOQLQuery.prototype.hasShortcut = function(operator, args, indent, show_context){
	if(operator == "true") return true;
}

WOQLQuery.prototype.getShortcut = function(operator, args, indent, show_context){
	if(operator == "true") return true;
}

function nspaces(n){
	let spaces = "";
	for(var i = 0; i<n; i++){
		spaces += " ";
	}
	return spaces;
}

WOQLQuery.prototype.printLine = function(indent, clauses){
	return "(\n" + nspaces(indent) + "WOQL." + clauses.join(",\n"+ nspaces(indent) + "WOQL.") + "\n" + nspaces(indent - this.indent) + ")";
}

WOQLQuery.prototype.cleanSubject = function(s){
	if(typeof s != "string") return s;
	if(s.indexOf(":") != -1) return s;
	if(this.vocab && this.vocab[s]) return this.vocab[s];
	return "doc:" + s;
}

WOQLQuery.prototype.cleanPredicate = function(p){
	if(p.indexOf(":") != -1) return p;
	if(this.vocab && this.vocab[p]) return this.vocab[p];
	return "scm:" + p;
}
WOQLQuery.prototype.cleanType = function(t){
	if(t.indexOf(":") != -1) return t;
	if(this.vocab && this.vocab[t]) return this.vocab[t];
	return "scm:" + t;
}

WOQLQuery.prototype.cleanObject = function(o){
	if(typeof o != "string" || o.indexOf(":") != -1) return o;
	if(this.vocab && this.vocab[o]) return this.vocab[o];
	return { "@value": o, "@language": "en"};
}

WOQLQuery.prototype.cleanGraph = function(g){
	if(g.indexOf(":") != -1) return g;
	if(this.vocab && this.vocab[g]) return this.vocab[g];
	return "db:" + g;
}

WOQLQuery.prototype.cleanClass = function(c){
	if(c.indexOf(":") != -1) return c;
	if(this.vocab && this.vocab[c]) return this.vocab[c];
	return "scm:" + c;
}

/*
 * higher level composite queries - not language or api elements
 */
/**
 * Class for enabling building of triples from pieces
 * type is add_quad / remove_quad / add_triple / remove_triple
 */
function TripleBuilder(type, cursor, s){
	//what accumulation type are we
	this.type = type;
	this.cursor = cursor;
	this.subject = (s ? s : false);
	this.g = false;
}

TripleBuilder.prototype.label = function(l, lang){
	lang = (lang ? lang : "en");
	if(l.substring(0, 2) == "v:"){
		var d = l;//{"value": l, "@language": lang }
	}
	else {
		var d = {"@value": l, "@language": lang }
	}
	var x = this.addPO('rdfs:label', d);
	return x;
}

TripleBuilder.prototype.description = function(c, lang){
	lang = (lang ? lang : "en");
	if(c.substring(0, 2) == "v:"){
		//var d = {"value": c, "@language": lang }
		var d = c;
	}
	else {
		var d = {"@value": c, "@language": lang }
	}
	return this.addPO('rdfs:comment', d);
}

TripleBuilder.prototype.addPO = function(p, o, g){
	if(this.type){
		var ttype = (this.type == "isa" || this.type == "sub" ? "triple" : this.type);
	}
	else var ttype = "triple";
	var evstr = ttype + '("' + this.subject + '", "' + p + '", ';
	if(typeof o == "string"){
		evstr += "'" + o + "'";
	}
	else if(typeof o == "object"){
		evstr += JSON.stringify(o);
	}
	else {
		evstr += o;
	}
	if(ttype.substring(ttype.length-4) == "quad" || this.g){
		var g = (g ? g : (this.g ? this.g : "db:schema"));
		evstr += ', "' + g + '"';
	}
	evstr += ")";
	try {
		var unit = eval("new WOQLQuery()." + evstr );
		return this.addEntry(unit);
	}
	catch(e){
		console.error(e);
		return this;
	}
}

TripleBuilder.prototype.getO = function(s, p){
	if(this.cursor['and']){
		for(var i = 0; i<this.cursor['and'].length; i++){
			var clause = this.cursor['and'][i];
			var key = Object.keys(clause)[0];
			if(clause[key][0] == s && clause[key][1] == p && clause[key][2]) return clause[key][2];
		}
	}
	else if(Object.keys(this.cursor)) {
		var key =  Object.keys(this.cursor)[0];
		if(this.cursor[key][0] == s && this.cursor[key][1] == p && this.cursor[key][2])  return this.cursor[key][2];
	}
	return false;
}

TripleBuilder.prototype.addEntry = function(unit){
	if(this.cursor[this.type]){
		var next = {};
		next[this.type] = this.cursor[this.type];
		this.cursor['and'] = [next];
		delete(this.cursor[this.type]);
	}
	if(this.cursor['and']){
		this.cursor['and'].push(unit.json());
	}
	else {
		var j = unit.json();
		if(j[this.type]) this.cursor[this.type] = j[this.type];
		else {
			alert(JSON.stringify(j));
		}
	}
	return this;
}

TripleBuilder.prototype.card = function(n, which){
	let os = this.subject;
	this.subject += "_" + which;
	this.addPO('rdf:type', "owl:Restriction");
	this.addPO("owl:onProperty", os);
	switch(which){
		case "max": this.addPO("owl:maxCardinality", {"@value": n, "@type": "xsd:nonNegativeInteger"});
			break;
		case "min": this.addPO("owl:minCardinality", {"@value": n, "@type": "xsd:nonNegativeInteger"});
			break;
		default: this.addPO("owl:cardinality", {"@value": n, "@type": "xsd:nonNegativeInteger"});
	}
	let od = this.getO(os, "rdfs:domain");
	if(od){
		var cardcls = this.subject;
		this.subject = od;
		this.addPO("rdfs:subClassOf", cardcls);
	}
	this.subject = os;
	return this;
};

TripleBuilder.prototype.isa = function(a){
	var unit = new WOQLQuery.isa(this.subject, a);
	this.tb.addEntry(unit);
}

TripleBuilder.prototype.graph = function(g){
	this.g = g;
}

TripleBuilder.prototype.sub = function(s){
	var unit = new WOQLQuery.sub(this.subject, s);
	return this.addEntry(unit);
}

TripleBuilder.prototype.abstract = function(){
	return this.addPO('tcs:tag', "tcs:abstract");
}

module.exports = WOQL;<|MERGE_RESOLUTION|>--- conflicted
+++ resolved
@@ -82,26 +82,6 @@
 WOQL.delete_property = function(propid, type, graph){	return new WOQLQuery().delete_property(propid, type, graph); }
 WOQL.node = function(nodeid, type){	return new WOQLQuery().node(nodeid, type); }
 
-<<<<<<< HEAD
-/*
- * Beneath here are pseudo predicates - they belong to the javascript object
- * but not to the WOQL language
- */
-//returns empty query object
-WOQL.query = function(){	return new WOQLQuery(); }
-//loads query from json
-WOQL.json = function(json){	return new WOQLQuery().json(json); }
-
-WOQL.rule = function(type){
-	if(type && type == "frame") return new FrameRule();
-	return new WOQLRule();
-}
-WOQL.getMatchingRules = function(rules, row, key, context, action){
-	return new WOQLRule().getMatchingRules(rules, row, key, context, action);
-}
-
-=======
->>>>>>> ce2f2b54
 WOQL.insert = function(Node, Type, Graph){
 	var q = new WOQLQuery();
 	if(Graph){
