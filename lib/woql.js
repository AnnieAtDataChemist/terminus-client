--- conflicted
+++ resolved
@@ -109,7 +109,6 @@
  * Takes an array of variables, an optional array of column names
  */
 WOQLQuery.prototype.get = function(arr1, arr2, target){
-<<<<<<< HEAD
 	if(arr1.json){
 		var map = arr1.json();
 		target = arr2;
@@ -117,9 +116,6 @@
 	else {
 		var map = this.buildAsClauses(arr1, arr2); 
 	}
-=======
-	var map = this.buildAsClauses(arr1, arr2);
->>>>>>> 8ea6ff13
 	if(target){
 		if(target.json) target = target.json();
 		this.cursor['get'] = [map, target];
@@ -564,14 +560,9 @@
 		this.query = [];
 	}
 	b = (b.indexOf(":") == -1 ? "v:" + b : b);
-<<<<<<< HEAD
 	var val = (typeof a == "object" ? a : { "@value" : a});
 	this.query.push({as: [val, b]});
 	return this;		
-=======
-	this.cursor['as'] = [{ "@value" : a}, b];
-	return this.lastUpdate();
->>>>>>> 8ea6ff13
 }
 
 /**
@@ -1212,7 +1203,6 @@
 	return str;
 }
 
-<<<<<<< HEAD
 
 /**
  * Passed as arguments: 1) the operator (and, triple, not, opt, etc)
@@ -1221,10 +1211,6 @@
  */
 WOQLQuery.prototype.uncleanArgument = function(operator, val, index, allArgs){
 	//numeric values go out untouched... 
-=======
-WOQLQuery.prototype.uncleanArgument = function(operator, val, index){
-	//numeric values go out untouched...
->>>>>>> 8ea6ff13
 	const numeric_operators = ["limit", "start", "eval", "plus", "minus", "times", "divide", "exp"];
 	if(operator == "isa"){
 		val = (index == 0 ? this.unclean(val, 'subject') : this.unclean(val, 'class'));
@@ -1232,35 +1218,6 @@
 	else if(operator == "sub"){
 		val = this.unclean(val, 'class');
 	}
-<<<<<<< HEAD
-=======
-	else if(operator == "get" && index == 0){
-		var lhs = [];
-		var rhs = [];
-		for(var i = 0; i< val.length; i++){
-			var entry = val[i].as;
-			if(entry.length == 2){
-				var colname = entry[0]['@value'];
-				if(colname)	lhs.push(colname);
-				var varname = entry[1];
-				if(varname.indexOf(":") == -1) varname = "v:" + varname;
-				rhs.push(varname);
-			}
-			else {
-				var varname = entry[0];
-				if(varname.indexOf(":") == -1) varname = "v:" + varname;
-				rhs.push(varname);
-			}
-		}
-		if(lhs.length){
-			val = nspaces(this.index) + JSON.stringify(rhs) + ",\n" + nspaces(this.index) + JSON.stringify(lhs);
-		}
-		else {
-			val = JSON.stringify(rhs);
-		}
-		return val;
-	}
->>>>>>> 8ea6ff13
 	else if(["select"].indexOf(operator) != -1){
 		if(val.substring(0, 2) == "v:") val = val.substring(2);
 	}
@@ -1451,13 +1408,8 @@
 	else var ttype = "triple";
 	var evstr = ttype + '("' + this.subject + '", "' + p + '", ';
 	if(typeof o == "string"){
-<<<<<<< HEAD
 		evstr += "'" + o + "'";		
 	} 
-=======
-		evstr += "'" + o + "'";
-	}
->>>>>>> 8ea6ff13
 	else if(typeof o == "object"){
 		evstr += JSON.stringify(o);
 	}
@@ -1466,11 +1418,7 @@
 	}
 	if(ttype.substring(ttype.length-4) == "quad" || this.g){
 		var g = (g ? g : (this.g ? this.g : "db:schema"));
-<<<<<<< HEAD
 		evstr += ', "' + g + '"'; 
-=======
-		evstr += ", '" + g + "'";
->>>>>>> 8ea6ff13
 	}
 	evstr += ")";
 	try {
