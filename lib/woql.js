--- conflicted
+++ resolved
@@ -1936,11 +1936,7 @@
 	else {
 		var json = this.json();
 	}
-<<<<<<< HEAD
-=======
-	this.query["@context"]["_"] = "_:";		
 	const opts=fileList ? {fileList:fileList} : null;
->>>>>>> 451e8f09
 	if(this.contains_update){
 		//return client.select(false, json,opts);
 		return client.update(false, json,opts);
