--- conflicted
+++ resolved
@@ -10,16 +10,6 @@
  * A list of the matched rules is returned.
  *
  */
-<<<<<<< HEAD
-FramePatternMatcher.testRules = function (rules, frame, onmatch) {
-	const matched_rules = [];
-	for (let i = 0; i < rules.length; i++) {
-		const match = (!rules[i].pattern || this.patternMatchesFrame(rules[i].pattern, frame));
-		if (match) {
-			matched_rules.push(rules[i]);
-			if (onmatch && typeof onmatch === 'function') {
-				onmatch(frame, rules[i]);
-=======
 FramePatternMatcher.testRules = function(rules, frame, onmatch){
 	var matched_rules = [];
 	if(rules && rules.length){
@@ -30,7 +20,6 @@
 				if(onmatch && typeof onmatch == "function"){
 					onmatch(frame, rules[i]);
 				}
->>>>>>> 940f85c4
 			}
 		}
 	}
@@ -77,13 +66,8 @@
 	}
 };
 
-<<<<<<< HEAD
-FramePattern.prototype.setPattern = function (pattern) {
-	this.renderer = (pattern.renderer ? pattern.renderer : false);
-=======
 FramePattern.prototype.setPattern = function(pattern){
 	this.scope = (pattern.scope ? pattern.scope: false);
->>>>>>> 940f85c4
 	this.label = (pattern.label ? pattern.label : false);
 	this.frame_type = (pattern.frame_type ? pattern.frame_type : false);
 	this.subject = (pattern.subject ? pattern.subject : false);
@@ -100,31 +84,9 @@
 	}
 	this.depth = (typeof pattern.depth !== 'undefined' ? pattern.depth : false);
 	this.index = (pattern.index ? pattern.index : false);
-<<<<<<< HEAD
 	this.status = (pattern.status ? pattern.status : false);
-};
-
-FramePattern.prototype.checkFrame = function (frame) {
-	const rtype = this.getRendererType(frame);
-	if (!rtype) return false;
-	if (this.renderer && (this.renderer != rtype) && (this.renderer != '*')) return false;
-	if (this.illegalRuleType(rtype)) return false;
-	if (this.frame_type && !this.checkFrameType(rtype, frame)) return false;
-	if (this.label && !this.checkLabel(rtype, frame)) return false;
-	if (this.subject && !this.checkSubject(rtype, frame)) return false;
-	if (this.subjectClass && !this.checkSubjectClass(rtype, frame)) return false;
-	if (this.property && !this.checkProperty(rtype, frame)) return false;
-	if (this.depth !== false && !this.checkDepth(rtype, frame)) return false;
-	if (this.range && !this.checkRange(rtype, frame)) return false;
-	if (this.value && !this.checkValue(rtype, frame)) return false;
-	if (this.parent && !this.checkParent(rtype, frame)) return false;
-	if (this.children && this.children.length && !this.checkChildren(rtype, frame)) return false;
-	if (this.index && !this.checkIndex(rtype, frame)) return false;
-	if (this.status && !this.checkStatus(rtype, frame)) return false;
-=======
-	this.status = (pattern.status ? pattern.status : false);		
 }
-	
+
 FramePattern.prototype.checkFrame = function(frame){
 	var rtype = this.getRendererType(frame);
 	if(!rtype) return false;
@@ -142,7 +104,6 @@
 	if(this.children && this.children.length && !this.checkChildren(rtype, frame)) return false;
 	if(this.index && !this.checkIndex(rtype, frame)) return false;
 	if(this.status && !this.checkStatus(rtype, frame)) return false;
->>>>>>> 940f85c4
 	return true;
 };
 
@@ -340,21 +301,12 @@
 	return this;
 }
 
-<<<<<<< HEAD
-FrameRule.prototype.renderer = function (...rend) {
-	this.rule.pattern.renderer = rend;
-=======
 FrameRule.prototype.scope = function(scope){
 	this.rule.pattern.scope = scope;
->>>>>>> 940f85c4
-	return this;
-};
-
-<<<<<<< HEAD
-FrameRule.prototype.setRenderer = function (rend) {
-=======
+	return this;
+};
+
 FrameRule.prototype.renderer = function(rend){
->>>>>>> 940f85c4
 	this.rule.renderer = rend;
 	return this;
 };
@@ -448,8 +400,4 @@
 };
 
 
-<<<<<<< HEAD
-module.exports = { FramePatternMatcher, FrameRule };
-=======
-module.exports = {FramePatternMatcher, FramePattern, FrameRule } ;
->>>>>>> 940f85c4
+module.exports = {FramePatternMatcher, FramePattern, FrameRule } ;