/**
 * A frame pattern can have the following variables
 * renderer : object, property, data, * - matches a specific part of the frame
 * label : matches the label of a property
 * frame_type: object, data, document, oneOf
 * subject: id of the subject
 * subjectClass: class of the subject
 * range: type of a property (applies to property and data)
 * property: property id or list of property ids (parent property if it is an object or data)
 * value: value of the property
 * parent: a pattern relating to the parent of this frame
 * children: patterns for matching on the children of a frame
 * depth: how deep are we in the document? starts from 0
 * index: the index of a value in an array
 * status: updated, error, new, ok,
 */

function FramePattern(pattern){
	if(pattern){
		this.setPattern(pattern);
	}
};

FramePattern.prototype.setPattern = function(pattern){
	this.scope = (pattern.scope ? pattern.scope: false);
	this.label = (pattern.label ? pattern.label : false);
	this.frame_type = (pattern.frame_type ? pattern.frame_type : false);
	this.subject = (pattern.subject ? pattern.subject : false);
	this.subjectClass = (pattern.subjectClass ? pattern.subjectClass : false);
	this.range = (pattern.range ? pattern.range : false);
	this.property = (pattern.property ? pattern.property : false);
	this.value = (pattern.value ? pattern.value : false);
	this.parent = (pattern.parent ? new FramePattern(pattern.parent) : false);
	this.children = [];
	if (pattern.children) {
		for (let i = 0; i < pattern.children.length; i++) {
			this.children.push(new FramePattern(pattern.children[i]));
		}
	}
	this.depth = (typeof pattern.depth !== 'undefined' ? pattern.depth : false);
	this.index = (pattern.index ? pattern.index : false);
	this.status = (pattern.status ? pattern.status : false);
}

FramePattern.prototype.checkFrame = function(frame){
	var rtype = this.getRendererType(frame);
	if(!rtype) return false;
	if(this.scope && (this.scope != rtype) && (this.scope != "*" )) return false;
	if(this.illegalRuleType(rtype)) return false;
	if(this.frame_type && !this.checkFrameType(rtype, frame)) return false;
	if(this.label && !this.checkLabel(rtype, frame)) return false;
	if(this.subject && !this.checkSubject(rtype, frame)) return false;
	if(this.subjectClass && !this.checkSubjectClass(rtype, frame)) return false;
	if(this.property && !this.checkProperty(rtype, frame)) return false;
	if(this.depth !== false && !this.checkDepth(rtype, frame)) return false;
	if(this.range && !this.checkRange(rtype, frame)) return false;
	if(this.value && !this.checkValue(rtype, frame)) return false;
	if(this.parent && !this.checkParent(rtype, frame)) return false;
	if(this.children && this.children.length && !this.checkChildren(rtype, frame)) return false;
	if(this.index && !this.checkIndex(rtype, frame)) return false;
	if(this.status && !this.checkStatus(rtype, frame)) return false;
	return true;
};

FramePattern.prototype.illegalRuleType = function (rtype) {
	// data frames have no children
	if (rtype == 'data' && this.children.length) return true;
	// object frames have no range
	if (rtype == 'object' && this.range) return true;
	return false;
};

/* subject is an id or an array of ids,
/* match is positive if the renderer's subject appears in the array or is the id
 */
FramePattern.prototype.checkSubject = function (subject, frame) {
	if (typeof this.subject !== 'object' || !this.subject.length) this.subject = [this.subject];
	const rsubj = frame.subject();
	for (let i = 0; i < this.subject.length; i++) {
		if (this.IDsMatch(subject[i], rsubj)) {
			return true;
		}
	}
	return false;
};

// at least one child must match all child rules
FramePattern.prototype.checkChildren = function (rtype, frame) {
	for (let i = 0; i < this.children.length; i++) {
		let found = false;
		if (rtype == 'object') {
			for (const prop in frame.properties) {
				if (this.children[i].checkFrame(frame.properties[prop])) {
					found = true;
					continue;
				}
			}
		} else if (rtype == 'property') {
			for (let j = 0; j <= renderer.values.length; j++) {
				if (this.children[j].checkFrame(frame.values[j])) {
					found = true;
					continue;
				}
			}
		}
		if (!found) return false;
	}
	return true;
};

FramePattern.prototype.checkStatus = function (rtype, frame) {
	if (typeof this.status !== 'object' || this.status.length == 0) this.status = [this.status];
	for (let i = 0; i < this.status.length; i++) {
		if (this.status[i] == 'updated' && !frame.isUpdated()) return false;
		if (this.status[i] == 'new' && !frame.isNew()) return false;
		if (this.status[i] == 'unchanged' && frame.isUpdated()) return false;
	}
	return true;
};

FramePattern.prototype.checkDepth = function (rtype, frame) {
	return this.numberMatch(this.depth, frame.depth());
};

FramePattern.prototype.checkParent = function (rtype, frame) {
	return this.parent.checkFrame(frame.parent);
};

FramePattern.prototype.checkIndex = function (rtype, frame) {
	if (rtype == 'data') {
		return this.index == frame.index;
	}
	return false;
};

FramePattern.prototype.checkProperty = function (rtype, frame) {
	if (typeof this.property !== 'object' || !this.property.length) this.property = [this.property];
	for (let i = 0; i < this.property.length; i++) {
		if (this.propertyIDsMatch(frame.property(), this.property[i])) {
			return true;
		}
	}
	return false;
};

// returns true if any of the values are found
FramePattern.prototype.checkValue = function (rtype, frame) {
	if (typeof this.value !== 'object' || !this.value.length) this.value = [this.value];
	for (let i = 0; i < this.value.length; i++) {
		if (rtype == 'data') {
			if (this.valuesMatch(frame.value(), this.value[i])) {
				return true;
			}
		} else if (rtype == 'property') {
			for (let j = 0; j <= frame.values.length; j++) {
				if (this.getRendererType(frame.values[i]) == 'data'
						&& this.valuesMatch(frame.values[i].get(), this.value[i])) {
					return true;
				}
			}
		} else if (rtype == 'object') {
			for (const prop in frame.properties) {
				if (this.checkValue(this.getRendererType(frame.properties[prop]), frame.properties[prop])) {
					return true;
				}
			}
		}
	}
	return false;
};

FramePattern.prototype.checkRange = function (rtype, frame) {
	if (typeof this.range !== 'object' || !this.range.length) this.range = [this.range];
	for (let i = 0; i < this.range.length; i++) {
		if (this.rangeIDsMatch(frame.range(), this.range[i])) {
			return true;
		}
	}
	return false;
};

FramePattern.prototype.checkSubjectClass = function (rtype, frame) {
	if (typeof this.subjectClass !== 'object' || !this.subjectClass.length) this.subjectClass = [this.subjectClass];
	const rcls = frame.subjectClass();
	for (let i = 0; i < this.subjectClass.length; i++) {
		if (this.classIDsMatch(this.subjectClass[i], rcls)) {
			return true;
		}
	}
	return false;
};

FramePattern.prototype.checkFrameType = function (rtype, frame) {
	if (rtype == 'object') return this.frame_type == 'object';
	if (rtype == 'data') {
		if (frame.frame) {
			return this.frame_type == frame.frame.ftype();
		}
	}
	if (rtype == 'property') return false;
};

FramePattern.prototype.checkLabel = function (rtype, frame) {
	if (typeof frame.getLabel !== 'function') {
		console.log(new Error('Rule passed to check label with broken renderer object - no getLabel'));
		return false;
	}
	return this.stringMatch(this.label, frame.getLabel());
};

FramePattern.prototype.IDsMatch = function (ida, idb) {
	return TerminusClient.FrameHelper.compareIDs(ida, idb);
};

FramePattern.prototype.classIDsMatch = function (ida, idb) {
	return this.IDsMatch(ida, idb);
};
FramePattern.prototype.propertyIDsMatch = function (ida, idb) {
	const match = this.IDsMatch(ida, idb);
	return match;
};
FramePattern.prototype.rangeIDsMatch = function (ida, idb) {
	return this.IDsMatch(ida, idb);
};
FramePattern.prototype.valuesMatch = function (vala, valb) {
	return vala == valb;
};
FramePattern.prototype.numberMatch = function (vala, valb) {
	if (typeof vala === 'string') {
		try {
			return eval(valb + vala);
		} catch (e) {
			return false;
		}
	}
	return vala === valb;
};

FramePattern.prototype.stringMatch = function (vala, valb) {
	const pat = new RegExp(vala);
	return pat.test(valb);
};

FramePattern.prototype.getRendererType = function (frame) {
	if (frame.isProperty()) return 'property';
	if (frame.isObject()) return 'object';
	if (frame.isData()) return 'data';
	if (frame.renderer_type) return frame.renderer_type;
	console.log(new Error(`frame configuration passed non-renderer type ${frame.constructor.name}`));
	console.log(renderer);
	return false;
};





/**
 * FramePatternMatcher does pattern matching on frames
 * Does a given pattern match a given frame?
 */
const FramePatternMatcher = {}

/**
 * Runs an array of matching rules across a frame and calls the passed onmatch function on each match
 * The optional onmatch function is called with each hit and is passed the frame and the rule that hit it.
 * A list of the matched rules is returned.
 *
 */
FramePatternMatcher.testRules = function(rules, frame, onmatch){
	var matched_rules = [];
	if(rules && rules.length){
		for(var i = 0; i<rules.length; i++){
			var match = (!rules[i].rule.pattern || FramePatternMatcher.patternMatchesFrame(rules[i].rule.pattern, frame));
			if(match){
				matched_rules.push(rules[i]);
				if(onmatch && typeof onmatch == "function"){
					onmatch(frame, rules[i]);
				}
			}
		}
	}
	return matched_rules;
}

/**
 * Determines whether a given pattern matches a given frame
 */
FramePatternMatcher.patternMatchesFrame = function(pattern, frame){
	if(typeof pattern == "object" && pattern.length){ //multiple patterns are ANDed
		for(var i = 0 ; i<pattern.length; i++){
			var fp = new FramePattern(pattern[i]);
			if(!fp.checkFrame(frame)) return false;
		}
		return true;
	}
	else {
		var fp = new FramePattern(pattern);
		return fp.checkFrame(frame);
	}
}



function FrameRule(){
	this.rule = { pattern: {} };
	return this;
};


FrameRule.prototype.unpack = function(arr, nonstring){
	if(nonstring) var str = arr.join(",");
	var str = "'" + arr.join("','") + "'";
	return str;
}

FrameRule.prototype.prettyPrint = function(type){
	//starts with obj. ...
	if(this.scope() == "*"){
		var str = "all()";
	}
	else {
		var str = this.scope() + "()";
	}
	if(typeof this.frameType() != "undefined"){
		str += ".frame_type(" + this.unpack(this.frameType()) + ")";
	}
	if(typeof this.label() != "undefined"){
		str += ".label(" + this.unpack(this.label()) + ")";
	}
	if(typeof this.subject() != "undefined"){
		str += ".subject(" + this.unpack(this.subject()) + ")";
	}
	if(typeof this.subjectClass() != "undefined"){
		str += ".subjectClass(" + this.unpack(this.subjectClass()) + ")";
	}
	if(typeof this.property() != "undefined"){
		str += ".property(" + this.unpack(this.property()) + ")";
	}
	if(typeof this.range() != "undefined"){
		str += ".range(" + this.unpack(this.range()) + ")";
	}
	if(typeof this.value() != "undefined"){
		str += ".value(" + this.unpack(this.value()) + ")";
	}
	if(typeof this.children() != "undefined" && this.children.length > 0){
		str += ".children(\n";
		var kids = this.children();
		for(var i = 0; i< kids.length; i++){
			str += kids.prettyPrint() + "\n";
		}
		str += ")";
	}
	if(typeof this.parent() != "undefined"){
		str += ".parent(" + this.parent.prettyPrint() + ")";
	}
	if(typeof this.depth() != "undefined"){
		str += ".depth('" + this.depth() + "')";
	}
	if(typeof this.index() != "undefined"){
		str += ".index(" + this.unpack(this.index(), true) + ")";
	}
	if(typeof this.status() != "undefined"){
		str += ".status(" + this.unpack(this.status()) + ")";
	}
	if(typeof this.renderer() != "undefined"){
		str += ".renderer('" + this.renderer() + "')";
	}
	if(typeof this.render() != "undefined"){
		str += ".render(" + this.render() + ")";
	}
	if(typeof this.compare() != "undefined"){
		str += ".compare(" + this.compare() + ")";
	}
	if(typeof this.mode() != "undefined"){
		str += ".mode('" + this.mode() + "')";
	}
	if(typeof this.collapse() != "undefined"){
		str += ".collapse(" + this.collapse() + ")";
	}
	if(typeof this.hidden() != "undefined"){
		str += ".hidden(" + this.hidden() + ")";
	}
	if(typeof this.view() != "undefined"){
		str += ".view('" + this.view() + "')";
	}
	if(typeof this.showDisabledButtons() != "undefined"){
		str += ".showDisabledButtons(" + this.showDisabledButtons() + ")";
	}
	if(typeof this.header() != "undefined"){
		str += ".header(" + this.header() + ")";
	}
	if(typeof this.features() != "undefined"){
		str += ".features(" + this.unpack(this.features()) + ")";
	}
	if(typeof this.headerFeatures() != "undefined"){
		str += ".headerFeatures(" + this.unpack(this.headerFeatures()) + ")";
	}
	if(typeof this.showEmpty() != "undefined"){
		str += ".showEmpty(" + this.show_empty() + ")";
	}
	if(typeof this.dataviewer() != "undefined"){
		str += ".dataviewer('" + this.dataviewer() + "')";
	}
	if(typeof this.args() != "undefined"){
		str += ".args(" + JSON.stringify(this.args()) + ")";
	}
	if(typeof this.featureRenderers() != "undefined"){
		str += ".featureRenderers({";
		for(var f in this.featureRenderers()){
			str += JSON.stringify(f) + ":" + this.rule.feature_renderers[f] + ",";
		}
		str = str.substring(0, str.length-1);
		str += "})";
	}
	return str;
}

FrameRule.prototype.scope = function(scope){
	if(typeof scope == "undefined") return this.rule.pattern.scope;
	this.rule.pattern.scope = scope;
	return this;
};

FrameRule.prototype.frameType = function(...frametype){
	if(typeof frametype == "undefined" || frametype.length == 0) return this.rule.pattern.frametype;
	this.rule.pattern.frametype = frame_type;
	return this;
};

FrameRule.prototype.label = function(...label){
	if(typeof label == "undefined" || label.length == 0) return this.rule.pattern.label;
	this.rule.pattern.label = label;
	return this;
};

FrameRule.prototype.subject = function(...subject){
	if(typeof subject == "undefined" || subject.length == 0) return this.rule.pattern.subject;
	this.rule.pattern.subject = subject;
	return this;
};

FrameRule.prototype.subjectClass = function(...subjectClass){
	if(typeof subjectClass == "undefined" || subjectClass.length == 0) return this.rule.pattern.subjectClass;
	this.rule.pattern.subjectClass = subjectClass;
	return this;
};

FrameRule.prototype.property = function(...property){
	if(typeof property == "undefined" || property.length == 0) return this.rule.pattern.property;
	this.rule.pattern.property = property;
	return this;
};

FrameRule.prototype.depth = function(depth){
	if(typeof depth == "undefined") return this.rule.pattern.depth;
	this.rule.pattern.depth = depth;
	return this;
};

FrameRule.prototype.range = function(...range){
	if(typeof range == "undefined" || range.length == 0) return this.rule.pattern.range;
	this.rule.pattern.range = range;
	return this;
};

FrameRule.prototype.value = function(...value){
	if(typeof value == "undefined" || value.length == 0) return this.rule.pattern.value;
	this.rule.pattern.value = value;
	return this;
};

FrameRule.prototype.pattern = function () {
	return this.rule.pattern;
};

<<<<<<< HEAD
FrameRule.prototype.json = function () {
	return this.rule;
};
=======
FrameRule.prototype.json = function(json){
	if(!json) return this.rule;
	this.rule = json;
	return this;
}
>>>>>>> 8d7b7dfd

FrameRule.prototype.parent = function(parent){
	if(typeof parent == "undefined") return this.rule.pattern.parent;
	this.rule.pattern.parent = parent.pattern();
	return this;
};

FrameRule.prototype.children = function(...children){
	if(typeof children == "undefined") return this.rule.pattern.children;
	if(typeof this.rule.pattern.children == "undefined"){
		this.rule.pattern.children = [];
	}
	for (let i = 0; i < children.length; i++) {
		this.rule.pattern.children.push(children[i].pattern());
	}
	return this;
};

FrameRule.prototype.index = function(...index){
	if(typeof index == "undefined" || index.length == 0) return this.rule.pattern.index;
	this.rule.pattern.index = index;
	return this;
};

FrameRule.prototype.status = function(...status){
	if(typeof status == "undefined" || status.length == 0) return this.rule.pattern.status;
	this.rule.pattern.status = status;
	return this;
};

FrameRule.prototype.renderer = function(rend){
	if(!rend) return this.rule.renderer;
	this.rule.renderer = rend;
	return this;
}

FrameRule.prototype.render = function(func){
	if(func){
		this.rule.render = func;
		return this;
	}
	return func;
}

FrameRule.prototype.args = function(json){
	if(!json) return this.rule.args;
	this.rule.args = json;
	return this;
}

FrameRule.prototype.compare = function(func){
	if(!func) return this.rule.compare;
	this.rule.compare = func;
	return this;
}

FrameRule.prototype.mode = function(m){
	if(!m) return this.rule.mode;
	this.rule.mode = m;
	return this;
}

FrameRule.prototype.collapse = function(m){
	if(!m) return this.rule.collapse;
	this.rule.collapse = m;
	return this;
}


FrameRule.prototype.hidden = function(m){
	if(!m) return this.rule.hidden;
	this.rule.hidden = m;
	return this;
}

FrameRule.prototype.view = function(m){
	if(!m) return this.rule.view;
	this.rule.view = m;
	return this;
}

FrameRule.prototype.showDisabledButtons = function(m){
	if(!m) return this.rule.show_disabled_buttons;
	this.rule.show_disabled_buttons = m;
	return this;
}

FrameRule.prototype.features = function(...m){
	if(typeof m == "undefined" || m.length == 0) return this.rule.features;
	this.rule.features = m;
	return this;
}

FrameRule.prototype.headerFeatures = function(...m){
	if(typeof m == "undefined" || m.length == 0) return this.rule.header_features;
	this.rule.header_features = m;
	return this;
}

FrameRule.prototype.header = function(m){
	if(!m) return this.rule.header;
	this.rule.header = m;
	return this;
}

FrameRule.prototype.featureRenderers = function(m){
	if(!m) return this.rule.feature_renderers;
	this.rule.feature_renderers = m;
	return this;
}

FrameRule.prototype.showEmpty = function(m){
	if(!m) return this.rule.show_empty;
	this.rule.show_empty = m;
	return this;
}

FrameRule.prototype.dataviewer = function(m){
	if(!m) return this.rule.dataviewer;
	this.rule.dataviewer = m;
	return this;
}

module.exports = {FramePatternMatcher, FramePattern, FrameRule } ;<|MERGE_RESOLUTION|>--- conflicted
+++ resolved
@@ -474,17 +474,11 @@
 	return this.rule.pattern;
 };
 
-<<<<<<< HEAD
-FrameRule.prototype.json = function () {
-	return this.rule;
-};
-=======
 FrameRule.prototype.json = function(json){
 	if(!json) return this.rule;
 	this.rule = json;
 	return this;
 }
->>>>>>> 8d7b7dfd
 
 FrameRule.prototype.parent = function(parent){
 	if(typeof parent == "undefined") return this.rule.pattern.parent;
