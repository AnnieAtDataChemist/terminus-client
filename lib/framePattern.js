--- conflicted
+++ resolved
@@ -1,52 +1,4 @@
 /**
-<<<<<<< HEAD
- * FramePatternMatcher does pattern matching on frames
- * Does a given pattern match a given frame?
- */
-const FramePatternMatcher = {};
-
-/**
- * Runs an array of matching rules across a frame and calls the passed onmatch function on each match
- * The optional onmatch function is called with each hit and is passed the frame and the rule that hit it.
- * A list of the matched rules is returned.
- *
- */
-FramePatternMatcher.testRules = function(rules, frame, onmatch){
-	var matched_rules = [];
-	if(rules && rules.length){
-		for(var i = 0; i<rules.length; i++){
-			var match = (!rules[i].pattern || FramePatternMatcher.patternMatchesFrame(rules[i].pattern, frame));
-			if(match){
-				matched_rules.push(rules[i]);
-				if(onmatch && typeof onmatch == "function"){
-					onmatch(frame, rules[i]);
-				}
-			}
-		}
-	}
-	return matched_rules;
-};
-
-/**
- * Determines whether a given pattern matches a given frame
- */
-FramePatternMatcher.patternMatchesFrame = function (pattern, frame) {
-	if (typeof pattern === 'object' && pattern.length) { // multiple patterns are ANDed
-		for (let i = 0; i < pattern.length; i++) {
-			var fp = new FramePattern(pattern[i]);
-			if (!fp.checkFrame(frame)) return false;
-		}
-		return true;
-	}
-
-	var fp = new FramePattern(pattern);
-	return fp.checkFrame(frame);
-};
-
-
-/**
-=======
->>>>>>> 4617c502
  * A frame pattern can have the following variables
  * renderer : object, property, data, * - matches a specific part of the frame
  * label : matches the label of a property
@@ -63,13 +15,8 @@
  * status: updated, error, new, ok,
  */
 
-<<<<<<< HEAD
-FramePattern = function (pattern) {
-	if (pattern) {
-=======
 function FramePattern(pattern){
 	if(pattern){
->>>>>>> 4617c502
 		this.setPattern(pattern);
 	}
 };
@@ -304,23 +251,12 @@
 	return false;
 };
 
-<<<<<<< HEAD
-function FrameRule() {
-	this.rule = { pattern: {} };
-	return this;
-}
-
-FrameRule.prototype.scope = function(scope){
-	this.rule.pattern.scope = scope;
-	return this;
-};
-=======
 
 
 
 
 /**
- * FramePatternMatcher does pattern matching on frames 
+ * FramePatternMatcher does pattern matching on frames
  * Does a given pattern match a given frame?
  */
 const FramePatternMatcher = {}
@@ -328,8 +264,8 @@
 /**
  * Runs an array of matching rules across a frame and calls the passed onmatch function on each match
  * The optional onmatch function is called with each hit and is passed the frame and the rule that hit it.
- * A list of the matched rules is returned. 
- * 
+ * A list of the matched rules is returned.
+ *
  */
 FramePatternMatcher.testRules = function(rules, frame, onmatch){
 	var matched_rules = [];
@@ -363,7 +299,6 @@
 		return fp.checkFrame(frame);
 	}
 }
->>>>>>> 4617c502
 
 
 
@@ -372,20 +307,6 @@
 	return this;
 };
 
-<<<<<<< HEAD
-FrameRule.prototype.render = function (func) {
-	this.rule.render = func;
-	return this;
-};
-
-FrameRule.prototype.args = function (json) {
-	this.rule.args = json;
-	return this;
-};
-
-FrameRule.prototype.compare = function (func) {
-	this.rule.compare = func;
-=======
 
 FrameRule.prototype.unpack = function(arr, nonstring){
 	if(nonstring) var str = arr.join(",");
@@ -498,86 +419,53 @@
 FrameRule.prototype.scope = function(scope){
 	if(typeof scope == "undefined") return this.rule.pattern.scope;
 	this.rule.pattern.scope = scope;
->>>>>>> 4617c502
-	return this;
-};
-
-<<<<<<< HEAD
-FrameRule.prototype.frame_type = function (...frametype) {
-=======
+	return this;
+};
+
 FrameRule.prototype.frameType = function(...frametype){
 	if(typeof frametype == "undefined" || frametype.length == 0) return this.rule.pattern.frametype;
->>>>>>> 4617c502
 	this.rule.pattern.frametype = frame_type;
 	return this;
 };
 
-<<<<<<< HEAD
-FrameRule.prototype.label = function (...label) {
-=======
 FrameRule.prototype.label = function(...label){
 	if(typeof label == "undefined" || label.length == 0) return this.rule.pattern.label;
->>>>>>> 4617c502
 	this.rule.pattern.label = label;
 	return this;
 };
 
-<<<<<<< HEAD
-FrameRule.prototype.subject = function (...subject) {
-=======
 FrameRule.prototype.subject = function(...subject){
 	if(typeof subject == "undefined" || subject.length == 0) return this.rule.pattern.subject;
->>>>>>> 4617c502
 	this.rule.pattern.subject = subject;
 	return this;
 };
 
-<<<<<<< HEAD
-FrameRule.prototype.subjectClass = function (...subjectClass) {
-=======
 FrameRule.prototype.subjectClass = function(...subjectClass){
 	if(typeof subjectClass == "undefined" || subjectClass.length == 0) return this.rule.pattern.subjectClass;
->>>>>>> 4617c502
 	this.rule.pattern.subjectClass = subjectClass;
 	return this;
 };
 
-<<<<<<< HEAD
-FrameRule.prototype.property = function (...property) {
-=======
 FrameRule.prototype.property = function(...property){
 	if(typeof property == "undefined" || property.length == 0) return this.rule.pattern.property;
->>>>>>> 4617c502
 	this.rule.pattern.property = property;
 	return this;
 };
 
-<<<<<<< HEAD
-FrameRule.prototype.depth = function (depth) {
-=======
 FrameRule.prototype.depth = function(depth){
 	if(typeof depth == "undefined") return this.rule.pattern.depth;
->>>>>>> 4617c502
 	this.rule.pattern.depth = depth;
 	return this;
 };
 
-<<<<<<< HEAD
-FrameRule.prototype.range = function (...range) {
-=======
 FrameRule.prototype.range = function(...range){
-	if(typeof range == "undefined" || range.length == 0) return this.rule.pattern.range;	
->>>>>>> 4617c502
+	if(typeof range == "undefined" || range.length == 0) return this.rule.pattern.range;
 	this.rule.pattern.range = range;
 	return this;
 };
 
-<<<<<<< HEAD
-FrameRule.prototype.value = function (...value) {
-=======
 FrameRule.prototype.value = function(...value){
-	if(typeof value == "undefined" || value.length == 0) return this.rule.pattern.value;	
->>>>>>> 4617c502
+	if(typeof value == "undefined" || value.length == 0) return this.rule.pattern.value;
 	this.rule.pattern.value = value;
 	return this;
 };
@@ -590,24 +478,15 @@
 	return this.rule;
 };
 
-<<<<<<< HEAD
-FrameRule.prototype.parent = function (parent) {
-=======
 FrameRule.prototype.parent = function(parent){
-	if(typeof parent == "undefined") return this.rule.pattern.parent;	
->>>>>>> 4617c502
+	if(typeof parent == "undefined") return this.rule.pattern.parent;
 	this.rule.pattern.parent = parent.pattern();
 	return this;
 };
 
-<<<<<<< HEAD
-FrameRule.prototype.children = function (...children) {
-	if (typeof this.rule.pattern.children === 'undefined') {
-=======
 FrameRule.prototype.children = function(...children){
-	if(typeof children == "undefined") return this.rule.pattern.children;	
+	if(typeof children == "undefined") return this.rule.pattern.children;
 	if(typeof this.rule.pattern.children == "undefined"){
->>>>>>> 4617c502
 		this.rule.pattern.children = [];
 	}
 	for (let i = 0; i < children.length; i++) {
@@ -616,22 +495,14 @@
 	return this;
 };
 
-<<<<<<< HEAD
-FrameRule.prototype.index = function (...index) {
-=======
 FrameRule.prototype.index = function(...index){
-	if(typeof index == "undefined" || index.length == 0) return this.rule.pattern.index;	
->>>>>>> 4617c502
+	if(typeof index == "undefined" || index.length == 0) return this.rule.pattern.index;
 	this.rule.pattern.index = index;
 	return this;
 };
 
-<<<<<<< HEAD
-FrameRule.prototype.status = function (...status) {
-=======
 FrameRule.prototype.status = function(...status){
-	if(typeof status == "undefined" || status.length == 0) return this.rule.pattern.status;	
->>>>>>> 4617c502
+	if(typeof status == "undefined" || status.length == 0) return this.rule.pattern.status;
 	this.rule.pattern.status = status;
 	return this;
 };
