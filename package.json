--- conflicted
+++ resolved
@@ -46,13 +46,8 @@
     "test:only": "mocha --require @babel/register --require @babel/preset-env --recursive",
     "test:watch": "mocha --watch --require @babel/register --require @babel/preset-env --recursive",
     "test:examples": "node examples/",
-<<<<<<< HEAD
     "cover": "nyc --check-coverage --lines 30 npm run test:only ",
     "lint": "echo todo",
-=======
-    "cover": "nyc --check-coverage --lines 40 npm run test:only ",
-    "lint": "eslint --fix lib/**",
->>>>>>> 7ca148e1
     "build": "webpack --mode production",
     "prepare": "npm run clean && npm run test && npm run build",
     "coveralls-after": "nyc report --reporter=text-lcov | coveralls",
